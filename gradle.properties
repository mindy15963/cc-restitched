# Done to increase the memory available to gradle.
org.gradle.jvmargs=-Xmx1G

# Mod properties
<<<<<<< HEAD
mod_version=1.99.2-alpha1
=======
mod_version=1.100.0
>>>>>>> 2b901f2d

# Minecraft properties
mc_version=1.18.1
fabric_api_version=0.44.0+1.18
fabric_loader_version=0.12.11

cloth_api_version=2.0.54
cloth_config_version=6.0.42
modmenu_version=3.0.0<|MERGE_RESOLUTION|>--- conflicted
+++ resolved
@@ -1,12 +1,8 @@
 # Done to increase the memory available to gradle.
-org.gradle.jvmargs=-Xmx1G
+org.gradle.jvmargs=-Xmx3G
 
 # Mod properties
-<<<<<<< HEAD
-mod_version=1.99.2-alpha1
-=======
 mod_version=1.100.0
->>>>>>> 2b901f2d
 
 # Minecraft properties
 mc_version=1.18.1
