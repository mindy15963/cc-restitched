--- conflicted
+++ resolved
@@ -1,9 +1,5 @@
 plugins {
-<<<<<<< HEAD
-    id 'fabric-loom' version '0.8-SNAPSHOT'
-=======
     id 'fabric-loom' version '0.9-SNAPSHOT'
->>>>>>> c85a8061
     id 'maven-publish'
     id "checkstyle"
     id "com.github.hierynomus.license" version "0.16.1"
