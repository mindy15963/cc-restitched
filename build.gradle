buildscript {
    repositories {
        jcenter()
        mavenCentral()
        maven {
            name = "forge"
            url = "https://files.minecraftforge.net/maven"
        }
    }
    dependencies {
        classpath 'com.google.code.gson:gson:2.8.1'
        classpath 'net.minecraftforge.gradle:ForgeGradle:3.0.169'
        classpath 'net.sf.proguard:proguard-gradle:6.1.0beta2'
        classpath 'org.ajoberstar.grgit:grgit-gradle:3.0.0'
    }
}

plugins {
    id "checkstyle"
    id "com.github.hierynomus.license" version "0.15.0"
    id "com.matthewprenger.cursegradle" version "1.3.0"
    id "com.github.breadmoirai.github-release" version "2.2.4"
}

apply plugin: 'net.minecraftforge.gradle'
apply plugin: 'org.ajoberstar.grgit'
apply plugin: 'maven-publish'
apply plugin: 'maven'

version = mod_version

group = "org.squiddev"
archivesBaseName = "cc-tweaked-${mc_version}"

minecraft {
    runs {
        client {
            workingDirectory project.file('run')
            property 'forge.logging.markers', 'REGISTRIES'
            property 'forge.logging.console.level', 'debug'

            mods {
                computercraft {
                    source sourceSets.main
                }
            }
        }

        server {
<<<<<<< HEAD
            workingDirectory project.file("run/server-${mc_version}")
            property 'forge.logging.markers', 'SCAN,REGISTRIES,REGISTRYDUMP'
=======
            workingDirectory project.file('run')
            property 'forge.logging.markers', 'REGISTRIES,REGISTRYDUMP'
>>>>>>> b7c61f9c
            property 'forge.logging.console.level', 'debug'

            mods {
                computercraft {
                    source sourceSets.main
                }
            }
        }

        data {
            workingDirectory project.file('run')
            property 'forge.logging.markers', 'REGISTRIES,REGISTRYDUMP'
            property 'forge.logging.console.level', 'debug'

            args '--mod', 'computercraft', '--all', '--output', file('src/generated/resources/'), '--existing', file('src/main/resources/')
            mods {
                computercraft {
                    source sourceSets.main
                }
            }
        }
    }

    mappings channel: 'snapshot', version: "${mappings_version}".toString()

    accessTransformer file('src/main/resources/META-INF/accesstransformer.cfg')
}

sourceSets.main.resources {
    srcDir 'src/generated/resources'
}

repositories {
    maven {
        name "SquidDev"
        url "https://squiddev.cc/maven"
    }
}

configurations {
    shade
    compile.extendsFrom shade
    deployerJars
}

dependencies {
    checkstyle "com.puppycrawl.tools:checkstyle:8.25"

    minecraft "net.minecraftforge:forge:${mc_version}-${forge_version}"

    compileOnly fg.deobf("mezz.jei:jei-1.15.2:6.0.0.3:api")
    compileOnly fg.deobf("com.blamejared.crafttweaker:CraftTweaker-1.15.2:6.0.0.9")

    runtimeOnly fg.deobf("mezz.jei:jei-1.15.2:6.0.0.3")

    shade 'org.squiddev:Cobalt:0.5.1-SNAPSHOT'

    testImplementation 'org.junit.jupiter:junit-jupiter-api:5.4.2'
    testRuntimeOnly 'org.junit.jupiter:junit-jupiter-engine:5.4.2'

    deployerJars "org.apache.maven.wagon:wagon-ssh:3.0.0"
}

// Compile tasks

javadoc {
    include "dan200/computercraft/api/**/*.java"
}

jar {
    dependsOn javadoc

    manifest {
        attributes(["Specification-Title": "computercraft",
                    "Specification-Vendor": "SquidDev",
                    "Specification-Version": "1",
                    "Implementation-Title": "CC: Tweaked",
                    "Implementation-Version": "${mod_version}",
                    "Implementation-Vendor" :"SquidDev",
                    "Implementation-Timestamp": new Date().format("yyyy-MM-dd'T'HH:mm:ssZ")])
    }

    from (sourceSets.main.allSource) {
        include "dan200/computercraft/api/**/*.java"
    }

    from configurations.shade.collect { it.isDirectory() ? it : zipTree(it) }
}

[compileJava, compileTestJava].forEach {
    it.configure {
        options.compilerArgs << "-Xlint" << "-Xlint:-processing"
    }
}



import java.nio.charset.StandardCharsets
import java.nio.file.*
import java.util.zip.*

import com.google.gson.GsonBuilder
import com.google.gson.JsonElement
import com.hierynomus.gradle.license.tasks.LicenseCheck
import com.hierynomus.gradle.license.tasks.LicenseFormat
import org.ajoberstar.grgit.Grgit
import proguard.gradle.ProGuardTask

task proguard(type: ProGuardTask, dependsOn: jar) {
    description "Removes unused shadowed classes from the jar"
    group "compact"

    injars jar.archivePath
    outjars "${jar.archivePath.absolutePath.replace(".jar", "")}-min.jar"

    // Add the main runtime jar and all non-shadowed dependencies
    libraryjars "${System.getProperty('java.home')}/lib/rt.jar"
    libraryjars "${System.getProperty('java.home')}/lib/jce.jar"
    doFirst {
        sourceSets.main.compileClasspath
            .filter { !it.name.contains("Cobalt") }
            .each { libraryjars it }
    }

    // We want to avoid as much obfuscation as possible. We're only doing this to shrink code size.
    dontobfuscate; dontoptimize; keepattributes; keepparameternames

    // Proguard will remove directories by default, but that breaks JarMount.
    keepdirectories 'data/computercraft/lua**'

    // Preserve ComputerCraft classes - we only want to strip shadowed files.
    keep 'class dan200.computercraft.** { *; }'

    // LWJGL and Apache bundle Java 9 versions, which is great, but rather breaks Proguard
    dontwarn 'module-info'
    dontwarn 'org.apache.**,org.lwjgl.**'
}

task proguardMove(dependsOn: proguard) {
    description "Replace the original jar with the minified version"
    group "compact"

    doLast {
        Files.move(
            file("${jar.archivePath.absolutePath.replace(".jar", "")}-min.jar").toPath(),
            file(jar.archivePath).toPath(),
            StandardCopyOption.REPLACE_EXISTING
        )
    }
}



processResources {
    inputs.property "version", mod_version
    inputs.property "mcversion", mc_version

    def hash = 'none'
    Set<String> contributors = []
    try {
        def grgit = Grgit.open(dir: '.')
        hash = grgit.head().id

        def blacklist = ['GitHub', 'dan200', 'Daniel Ratcliffe']
        grgit.log().each {
            if (!blacklist.contains(it.author.name)) contributors.add(it.author.name)
            if (!blacklist.contains(it.committer.name)) contributors.add(it.committer.name)
        }
    } catch(Exception ignored) { }

    inputs.property "commithash", hash

    from(sourceSets.main.resources.srcDirs) {
        include 'META-INF/mods.toml'
        include 'data/computercraft/lua/rom/help/credits.txt'

        expand 'version': mod_version,
               'mcversion': mc_version,
               'gitcontributors': contributors.sort(false, String.CASE_INSENSITIVE_ORDER).join('\n')
    }

    from(sourceSets.main.resources.srcDirs) {
        exclude 'META-INF/mods.toml'
        exclude 'data/computercraft/lua/rom/help/credits.txt'
    }
}

task compressJson(dependsOn: jar) {
    group "compact"
    description "Minifies all JSON files, stripping whitespace"

    def jarPath = file(jar.archivePath)

    def tempPath = File.createTempFile("input", ".jar", temporaryDir)
    tempPath.deleteOnExit()

    def gson = new GsonBuilder().create()

    doLast {
        // Copy over all files in the current jar to the new one, running json files from GSON. As pretty printing
        // is turned off, they should be minified.
        new ZipFile(jarPath).withCloseable { inJar ->
            tempPath.getParentFile().mkdirs()
            new ZipOutputStream(new BufferedOutputStream(new FileOutputStream(tempPath))).withCloseable { outJar ->
                inJar.entries().each { entry ->
                    if(entry.directory) {
                        outJar.putNextEntry(entry)
                    } else if(!entry.name.endsWith(".json")) {
                        outJar.putNextEntry(entry)
                        inJar.getInputStream(entry).withCloseable { outJar << it }
                    } else {
                        ZipEntry newEntry = new ZipEntry(entry.name)
                        newEntry.setTime(entry.time)
                        outJar.putNextEntry(newEntry)

                        def element = inJar.getInputStream(entry).withCloseable { gson.fromJson(it.newReader("UTF8"), JsonElement.class) }
                        outJar.write(gson.toJson(element).getBytes(StandardCharsets.UTF_8))
                    }
                }

            }
        }

        // And replace the original jar again
        Files.move(tempPath.toPath(), jarPath.toPath(), StandardCopyOption.REPLACE_EXISTING)
    }
}

assemble.dependsOn compressJson

// Check tasks

test {
    useJUnitPlatform()
    testLogging {
        events "skipped", "failed"
    }
}

license {
    mapping("java", "SLASHSTAR_STYLE")
    strictCheck true

    ext.year = Calendar.getInstance().get(Calendar.YEAR)
}

[licenseMain, licenseFormatMain].forEach {
    it.configure {
        include("**/*.java")
        exclude("dan200/computercraft/api/**")
        header rootProject.file('config/license/main.txt')
    }
}

[licenseTest, licenseFormatTest].forEach {
    it.configure {
        include("**/*.java")
        header rootProject.file('config/license/main.txt')
    }
}

gradle.projectsEvaluated {
    tasks.withType(LicenseFormat) {
        outputs.upToDateWhen { false }
    }
}


task licenseAPI(type: LicenseCheck);
task licenseFormatAPI(type: LicenseFormat);
[licenseAPI, licenseFormatAPI].forEach {
    it.configure {
        source = sourceSets.main.java
        include("dan200/computercraft/api/**")
        header rootProject.file('config/license/api.txt')
    }
}

// Upload tasks

task checkRelease {
    group "upload"
    description "Verifies that everything is ready for a release"

    inputs.property "version", mod_version
    inputs.file("src/main/resources/data/computercraft/lua/rom/help/changelog.txt")
    inputs.file("src/main/resources/data/computercraft/lua/rom/help/whatsnew.txt")

    doLast {
        def ok = true

        // Check we're targetting the current version
        def whatsnew = new File("src/main/resources/data/computercraft/lua/rom/help/whatsnew.txt").readLines()
        if (whatsnew[0] != "New features in CC: Tweaked $mod_version") {
            ok = false
            project.logger.error("Expected `whatsnew.txt' to target $mod_version.")
        }

        // Check "read more" exists and trim it
        def idx = whatsnew.findIndexOf { it == 'Type "help changelog" to see the full version history.' }
        if (idx == -1) {
            ok = false
            project.logger.error("Must mention the changelog in whatsnew.txt")
        } else {
            whatsnew = whatsnew.getAt(0 ..< idx)
        }

        // Check whatsnew and changelog match.
        def versionChangelog = "# " + whatsnew.join("\n")
        def changelog = new File("src/main/resources/data/computercraft/lua/rom/help/changelog.txt").getText()
        if (!changelog.startsWith(versionChangelog)) {
            ok = false
            project.logger.error("whatsnew and changelog are not in sync")
        }

        if (!ok) throw new IllegalStateException("Could not check release")
    }
}
check.dependsOn checkRelease

curseforge {
    apiKey = project.hasProperty('curseForgeApiKey') ? project.curseForgeApiKey : ''
    project {
        id = '282001'
        releaseType = 'alpha'
        changelog = "Release notes can be found on the GitHub repository (https://github.com/SquidDev-CC/CC-Tweaked/releases/tag/v${mc_version}-${mod_version})."

        relations {
            incompatible "computercraft"
        }
    }
}

publishing {
    publications {
        mavenJava(MavenPublication) {
            from components.java
            // artifact sourceJar
        }
    }
}

uploadArchives {
    repositories {
        if(project.hasProperty('mavenUploadUrl')) {
            mavenDeployer {
                configuration = configurations.deployerJars

                repository(url: project.property('mavenUploadUrl')) {
                    authentication(
                        userName: project.property('mavenUploadUser'),
                        privateKey: project.property('mavenUploadKey'))
                }

                pom.project {
                    name 'CC: Tweaked'
                    packaging 'jar'
                    description 'CC: Tweaked is a fork of ComputerCraft, adding programmable computers, turtles and more to Minecraft.'
                    url 'https://github.com/SquidDev-CC/CC-Tweaked'

                    scm {
                        url 'https://github.com/SquidDev-CC/CC-Tweaked.git'
                    }

                    issueManagement {
                        system 'github'
                        url 'https://github.com/SquidDev-CC/CC-Tweaked/issues'
                    }

                    licenses {
                        license {
                            name 'ComputerCraft Public License, Version 1.0'
                            url 'https://github.com/SquidDev-CC/CC-Tweaked/blob/master/LICENSE'
                            distribution 'repo'
                        }
                    }
                }

                pom.whenConfigured { pom ->
                    pom.dependencies.clear()
                }
            }
        }
    }
}

githubRelease {
    token project.hasProperty('githubApiKey') ? project.githubApiKey : ''
    owner 'SquidDev-CC'
    repo 'CC-Tweaked'
    try {
        targetCommitish = Grgit.open(dir: '.').branch.current().name
    } catch(Exception ignored) { }

    tagName "v${mc_version}-${mod_version}"
    releaseName "[${mc_version}] ${mod_version}"
    body {
        "## " + new File("src/main/resources/data/computercraft/lua/rom/help/whatsnew.txt")
            .readLines()
            .takeWhile { it != 'Type "help changelog" to see the full version history.' }
            .join("\n").trim()
    }
    prerelease true
}

def uploadTasks = ["uploadArchives", "curseforge", "githubRelease"]
uploadTasks.forEach { tasks.getByName(it).dependsOn checkRelease }

task uploadAll(dependsOn: uploadTasks) {
    group "upload"
    description "Uploads to all repositories (Maven, Curse, GitHub release)"
}<|MERGE_RESOLUTION|>--- conflicted
+++ resolved
@@ -47,13 +47,8 @@
         }
 
         server {
-<<<<<<< HEAD
             workingDirectory project.file("run/server-${mc_version}")
-            property 'forge.logging.markers', 'SCAN,REGISTRIES,REGISTRYDUMP'
-=======
-            workingDirectory project.file('run')
             property 'forge.logging.markers', 'REGISTRIES,REGISTRYDUMP'
->>>>>>> b7c61f9c
             property 'forge.logging.console.level', 'debug'
 
             mods {
