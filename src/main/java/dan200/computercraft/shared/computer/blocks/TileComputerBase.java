--- conflicted
+++ resolved
@@ -202,69 +202,40 @@
         m_on = m_startOn = nbt.getBoolean( NBT_ON );
     }
 
-<<<<<<< HEAD
-    protected boolean isPeripheralBlockedOnSide( Direction localSide )
-=======
     protected boolean isPeripheralBlockedOnSide( ComputerSide localSide )
->>>>>>> 362dbd97
     {
         return false;
     }
 
-<<<<<<< HEAD
-    protected boolean isRedstoneBlockedOnSide( Direction localSide )
-=======
     protected boolean isRedstoneBlockedOnSide( ComputerSide localSide )
->>>>>>> 362dbd97
     {
         return false;
     }
 
     protected abstract Direction getDirection();
 
-<<<<<<< HEAD
-    protected Direction remapToLocalSide( Direction globalSide )
-=======
-    protected ComputerSide remapToLocalSide( EnumFacing globalSide )
->>>>>>> 362dbd97
+    protected ComputerSide remapToLocalSide( Direction globalSide )
     {
         return remapLocalSide( DirectionUtil.toLocal( getDirection(), globalSide ) );
     }
 
-<<<<<<< HEAD
-    protected Direction remapLocalSide( Direction localSide )
-=======
     protected ComputerSide remapLocalSide( ComputerSide localSide )
->>>>>>> 362dbd97
     {
         return localSide;
     }
 
     private void updateSideInput( ServerComputer computer, Direction dir, BlockPos offset )
     {
-<<<<<<< HEAD
         Direction offsetSide = dir.getOpposite();
-        Direction localDir = remapToLocalSide( dir );
-        if( !isRedstoneBlockedOnSide( localDir ) )
-        {
-            computer.setRedstoneInput( localDir.getId(), getWorld().getEmittedRedstonePower( offset, dir ) );
-            computer.setBundledRedstoneInput( localDir.getId(), BundledRedstone.getOutput( getWorld(), offset, offsetSide ) );
-        }
-        if( !isPeripheralBlockedOnSide( localDir ) )
-        {
-            computer.setPeripheral( localDir.getId(), Peripherals.getPeripheral( getWorld(), offset, offsetSide ) );
-=======
-        EnumFacing offsetSide = dir.getOpposite();
         ComputerSide localDir = remapToLocalSide( dir );
         if( !isRedstoneBlockedOnSide( localDir ) )
         {
-            computer.setRedstoneInput( localDir, getWorld().getRedstonePower( offset, dir ) );
+            computer.setRedstoneInput( localDir, getWorld().getEmittedRedstonePower( offset, dir ) );
             computer.setBundledRedstoneInput( localDir, BundledRedstone.getOutput( getWorld(), offset, offsetSide ) );
         }
         if( !isPeripheralBlockedOnSide( localDir ) )
         {
             computer.setPeripheral( localDir, Peripherals.getPeripheral( getWorld(), offset, offsetSide ) );
->>>>>>> 362dbd97
         }
     }
 
