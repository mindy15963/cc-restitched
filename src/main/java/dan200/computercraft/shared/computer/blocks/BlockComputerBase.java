--- conflicted
+++ resolved
@@ -35,7 +35,7 @@
 import javax.annotation.Nonnull;
 import javax.annotation.Nullable;
 
-import net.minecraft.block.Block.Properties;
+import net.minecraft.block.AbstractBlock.Properties;
 
 public abstract class BlockComputerBase<T extends TileComputerBase> extends BlockGeneric implements IBundledRedstoneBlock
 {
@@ -151,32 +151,19 @@
         if( tile instanceof TileComputerBase )
         {
             TileComputerBase computer = (TileComputerBase) tile;
-<<<<<<< HEAD
             LootContext.Builder context = new LootContext.Builder( serverWorld )
-                .withRandom( world.rand )
-                .withParameter( LootParameters.field_237457_g_, Vector3d.copyCentered( pos ) )
-                .withParameter( LootParameters.TOOL, player.getHeldItemMainhand() )
+                .withRandom( world.random )
+                .withParameter( LootParameters.ORIGIN, Vector3d.atCenterOf( pos ) )
+                .withParameter( LootParameters.TOOL, player.getMainHandItem() )
                 .withParameter( LootParameters.THIS_ENTITY, player )
                 .withParameter( LootParameters.BLOCK_ENTITY, tile )
-=======
-            LootContext.Builder context = new LootContext.Builder( (ServerWorld) world )
-                .withRandom( world.random )
-                .withParameter( LootParameters.BLOCK_POS, pos )
-                .withParameter( LootParameters.TOOL, player.getMainHandItem() )
-                .withParameter( LootParameters.THIS_ENTITY, player )
-                .withOptionalParameter( LootParameters.BLOCK_ENTITY, tile )
->>>>>>> 34b5ede3
                 .withDynamicDrop( DROP, ( ctx, out ) -> out.accept( getItem( computer ) ) );
             for( ItemStack item : state.getDrops( context ) )
             {
                 popResource( world, pos, item );
             }
 
-<<<<<<< HEAD
-            state.spawnAdditionalDrops( serverWorld, pos, player.getHeldItemMainhand() );
-=======
-            state.spawnAfterBreak( world, pos, player.getMainHandItem() );
->>>>>>> 34b5ede3
+            state.spawnAfterBreak( serverWorld, pos, player.getMainHandItem() );
         }
     }
 
