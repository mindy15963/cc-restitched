--- conflicted
+++ resolved
@@ -42,11 +42,7 @@
                 throw new JsonParseException( "Too many ingredients for shapeless recipe the max is 9" );
             }
 
-<<<<<<< HEAD
-            ItemStack itemstack = ShapedRecipe.getItem( JsonHelper.getObject( json, "result" ) );
-=======
             ItemStack itemstack = ShapedRecipe.outputFromJson( JsonHelper.getObject( json, "result" ) );
->>>>>>> c85a8061
             return new ImpostorShapelessRecipe( id, s, itemstack, ingredients );
         }
 
