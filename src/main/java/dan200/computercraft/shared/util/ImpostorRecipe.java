--- conflicted
+++ resolved
@@ -29,11 +29,7 @@
         {
             String group = JsonHelper.getString( json, "group", "" );
             ShapedRecipe recipe = RecipeSerializer.SHAPED.read( identifier, json );
-<<<<<<< HEAD
-            ItemStack result = ShapedRecipe.getItem( JsonHelper.getObject( json, "result" ) );
-=======
             ItemStack result = ShapedRecipe.outputFromJson( JsonHelper.getObject( json, "result" ) );
->>>>>>> c85a8061
             return new ImpostorRecipe( identifier, group, recipe.getWidth(), recipe.getHeight(), recipe.getIngredients(), result );
         }
 
