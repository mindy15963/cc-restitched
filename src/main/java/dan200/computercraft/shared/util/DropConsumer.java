--- conflicted
+++ resolved
@@ -13,16 +13,12 @@
 import net.minecraft.util.math.BlockPos;
 import net.minecraft.world.World;
 import net.minecraftforge.event.entity.EntityJoinWorldEvent;
-<<<<<<< HEAD
+import net.minecraftforge.event.entity.living.LivingDropsEvent;
 import net.minecraftforge.eventbus.api.EventPriority;
 import net.minecraftforge.eventbus.api.SubscribeEvent;
-=======
-import net.minecraftforge.event.entity.living.LivingDropsEvent;
->>>>>>> 37a447e7
 import net.minecraftforge.fml.common.Mod;
 
 import java.util.ArrayList;
-import java.util.Collection;
 import java.util.List;
 import java.util.function.Function;
 
@@ -61,22 +57,6 @@
 
     public static List<ItemStack> clear()
     {
-<<<<<<< HEAD
-        if( dropEntity != null )
-        {
-            Entity entity = dropEntity.get();
-            if( entity != null )
-            {
-                Collection<ItemEntity> dropped = entity.captureDrops( null );
-                if( dropped != null )
-                {
-                    for( ItemEntity entityItem : dropped ) handleDrops( entityItem.getItem() );
-                }
-            }
-        }
-
-=======
->>>>>>> 37a447e7
         List<ItemStack> remainingStacks = remainingDrops;
 
         dropConsumer = null;
@@ -98,11 +78,7 @@
     public static void onEntitySpawn( EntityJoinWorldEvent event )
     {
         // Capture any nearby item spawns
-<<<<<<< HEAD
-        if( dropWorld != null && dropWorld.get() == event.getWorld() && event.getEntity() instanceof ItemEntity
-=======
-        if( dropWorld == event.getWorld() && event.getEntity() instanceof EntityItem
->>>>>>> 37a447e7
+        if( dropWorld == event.getWorld() && event.getEntity() instanceof ItemEntity
             && dropBounds.contains( event.getEntity().getPositionVector() ) )
         {
             handleDrops( ((ItemEntity) event.getEntity()).getItem() );
@@ -115,7 +91,7 @@
     {
         if( dropEntity == null || drops.getEntity() != dropEntity ) return;
 
-        for( EntityItem drop : drops.getDrops() ) handleDrops( drop.getItem() );
+        for( ItemEntity drop : drops.getDrops() ) handleDrops( drop.getItem() );
         drops.setCanceled( true );
     }
 }