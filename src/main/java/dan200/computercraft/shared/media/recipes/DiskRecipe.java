/*
 * This file is part of ComputerCraft - http://www.computercraft.info
 * Copyright Daniel Ratcliffe, 2011-2021. Do not distribute without permission.
 * Send enquiries to dratcliffe@gmail.com
 */
package dan200.computercraft.shared.media.recipes;

import dan200.computercraft.shared.media.items.ItemDisk;
import dan200.computercraft.shared.util.Colour;
import dan200.computercraft.shared.util.ColourTracker;
import dan200.computercraft.shared.util.ColourUtils;
import net.minecraft.inventory.CraftingInventory;
import net.minecraft.item.DyeColor;
import net.minecraft.item.ItemStack;
import net.minecraft.item.Items;
import net.minecraft.item.crafting.IRecipeSerializer;
import net.minecraft.item.crafting.Ingredient;
import net.minecraft.item.crafting.SpecialRecipe;
import net.minecraft.item.crafting.SpecialRecipeSerializer;
import net.minecraft.util.ResourceLocation;
import net.minecraft.world.World;

import javax.annotation.Nonnull;

public class DiskRecipe extends SpecialRecipe
{
<<<<<<< HEAD
    private final Ingredient paper = Ingredient.fromItems( Items.PAPER );
    private final Ingredient redstone = Ingredient.fromItems( Items.REDSTONE );
    // TODO: Ingredient.fromTag( Tags.Items.DUSTS_REDSTONE );
=======
    private final Ingredient paper = Ingredient.of( Items.PAPER );
    private final Ingredient redstone = Ingredient.of( Tags.Items.DUSTS_REDSTONE );
>>>>>>> 34b5ede3

    public DiskRecipe( ResourceLocation id )
    {
        super( id );
    }

    @Override
    public boolean matches( @Nonnull CraftingInventory inv, @Nonnull World world )
    {
        boolean paperFound = false;
        boolean redstoneFound = false;

        for( int i = 0; i < inv.getContainerSize(); i++ )
        {
            ItemStack stack = inv.getItem( i );

            if( !stack.isEmpty() )
            {
                if( paper.test( stack ) )
                {
                    if( paperFound ) return false;
                    paperFound = true;
                }
                else if( redstone.test( stack ) )
                {
                    if( redstoneFound ) return false;
                    redstoneFound = true;
                }
                else if( ColourUtils.getStackColour( stack ) == null )
                {
                    return false;
                }
            }
        }

        return redstoneFound && paperFound;
    }

    @Nonnull
    @Override
    public ItemStack assemble( @Nonnull CraftingInventory inv )
    {
        ColourTracker tracker = new ColourTracker();

        for( int i = 0; i < inv.getContainerSize(); i++ )
        {
            ItemStack stack = inv.getItem( i );

            if( stack.isEmpty() ) continue;

            if( !paper.test( stack ) && !redstone.test( stack ) )
            {
                DyeColor dye = ColourUtils.getStackColour( stack );
                if( dye != null ) tracker.addColour( dye );
            }
        }

        return ItemDisk.createFromIDAndColour( -1, null, tracker.hasColour() ? tracker.getColour() : Colour.BLUE.getHex() );
    }

    @Override
    public boolean canCraftInDimensions( int x, int y )
    {
        return x >= 2 && y >= 2;
    }

    @Nonnull
    @Override
    public ItemStack getResultItem()
    {
        return ItemDisk.createFromIDAndColour( -1, null, Colour.BLUE.getHex() );
    }

    @Nonnull
    @Override
    public IRecipeSerializer<?> getSerializer()
    {
        return SERIALIZER;
    }

    public static final IRecipeSerializer<DiskRecipe> SERIALIZER = new SpecialRecipeSerializer<>( DiskRecipe::new );
}<|MERGE_RESOLUTION|>--- conflicted
+++ resolved
@@ -24,14 +24,9 @@
 
 public class DiskRecipe extends SpecialRecipe
 {
-<<<<<<< HEAD
-    private final Ingredient paper = Ingredient.fromItems( Items.PAPER );
-    private final Ingredient redstone = Ingredient.fromItems( Items.REDSTONE );
+    private final Ingredient paper = Ingredient.of( Items.PAPER );
+    private final Ingredient redstone = Ingredient.of( Items.REDSTONE );
     // TODO: Ingredient.fromTag( Tags.Items.DUSTS_REDSTONE );
-=======
-    private final Ingredient paper = Ingredient.of( Items.PAPER );
-    private final Ingredient redstone = Ingredient.of( Tags.Items.DUSTS_REDSTONE );
->>>>>>> 34b5ede3
 
     public DiskRecipe( ResourceLocation id )
     {
