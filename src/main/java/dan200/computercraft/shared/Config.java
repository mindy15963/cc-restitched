/*
 * This file is part of ComputerCraft - http://www.computercraft.info
 * Copyright Daniel Ratcliffe, 2011-2020. Do not distribute without permission.
 * Send enquiries to dratcliffe@gmail.com
 */
package dan200.computercraft.shared;

import com.electronwill.nightconfig.core.CommentedConfig;
import com.electronwill.nightconfig.core.UnmodifiableConfig;
import com.electronwill.nightconfig.core.file.CommentedFileConfig;
import com.google.common.base.CaseFormat;
import com.google.common.base.Converter;
import dan200.computercraft.ComputerCraft;
import dan200.computercraft.api.turtle.event.TurtleAction;
import dan200.computercraft.core.apis.http.AddressRule;
import dan200.computercraft.core.apis.http.websocket.Websocket;
import net.minecraftforge.common.ForgeConfigSpec;
import net.minecraftforge.eventbus.api.SubscribeEvent;
import net.minecraftforge.fml.ModLoadingContext;
import net.minecraftforge.fml.common.Mod;
import net.minecraftforge.fml.config.ModConfig;

import javax.annotation.Nullable;
import java.util.Collections;
import java.util.List;
import java.util.Objects;
import java.util.concurrent.TimeUnit;
import java.util.stream.Collectors;
import java.util.stream.Stream;

import static net.minecraftforge.common.ForgeConfigSpec.Builder;
import static net.minecraftforge.common.ForgeConfigSpec.ConfigValue;

@Mod.EventBusSubscriber( modid = ComputerCraft.MOD_ID, bus = Mod.EventBusSubscriber.Bus.MOD )
public final class Config
{
    private static final int MODEM_MAX_RANGE = 100000;

    private static final String TRANSLATION_PREFIX = "gui.computercraft.config.";

<<<<<<< HEAD
    private static ConfigValue<Integer> computerSpaceLimit;
    private static ConfigValue<Integer> floppySpaceLimit;
    private static ConfigValue<Integer> maximumFilesOpen;
    private static ConfigValue<Boolean> disableLua51Features;
    private static ConfigValue<String> defaultComputerSettings;
    private static ConfigValue<Boolean> debugEnabled;
    private static ConfigValue<Boolean> logComputerErrors;

    private static ConfigValue<Integer> computerThreads;
    private static ConfigValue<Integer> maxMainGlobalTime;
    private static ConfigValue<Integer> maxMainComputerTime;

    private static ConfigValue<Boolean> httpEnabled;
    private static ConfigValue<Boolean> httpWebsocketEnabled;
    private static ConfigValue<List<? extends UnmodifiableConfig>> httpRules;

    private static ConfigValue<Integer> httpTimeout;
    private static ConfigValue<Integer> httpMaxRequests;
    private static ConfigValue<Integer> httpMaxDownload;
    private static ConfigValue<Integer> httpMaxUpload;
    private static ConfigValue<Integer> httpMaxWebsockets;
    private static ConfigValue<Integer> httpMaxWebsocketMessage;

    private static ConfigValue<Boolean> commandBlockEnabled;
    private static ConfigValue<Integer> modemRange;
    private static ConfigValue<Integer> modemHighAltitudeRange;
    private static ConfigValue<Integer> modemRangeDuringStorm;
    private static ConfigValue<Integer> modemHighAltitudeRangeDuringStorm;
    private static ConfigValue<Integer> maxNotesPerTick;

    private static ConfigValue<Boolean> turtlesNeedFuel;
    private static ConfigValue<Integer> turtleFuelLimit;
    private static ConfigValue<Integer> advancedTurtleFuelLimit;
    private static ConfigValue<Boolean> turtlesObeyBlockProtection;
    private static ConfigValue<Boolean> turtlesCanPush;
    private static ConfigValue<List<? extends String>> turtleDisabledActions;
=======
    private static final ConfigValue<Integer> computerSpaceLimit;
    private static final ConfigValue<Integer> floppySpaceLimit;
    private static final ConfigValue<Integer> maximumFilesOpen;
    private static final ConfigValue<Boolean> disableLua51Features;
    private static final ConfigValue<String> defaultComputerSettings;
    private static final ConfigValue<Boolean> debugEnabled;
    private static final ConfigValue<Boolean> logComputerErrors;

    private static final ConfigValue<Integer> computerThreads;
    private static final ConfigValue<Integer> maxMainGlobalTime;
    private static final ConfigValue<Integer> maxMainComputerTime;

    private static final ConfigValue<Boolean> httpEnabled;
    private static final ConfigValue<Boolean> httpWebsocketEnabled;
    private static final ConfigValue<List<? extends String>> httpWhitelist;
    private static final ConfigValue<List<? extends String>> httpBlacklist;

    private static final ConfigValue<Integer> httpTimeout;
    private static final ConfigValue<Integer> httpMaxRequests;
    private static final ConfigValue<Integer> httpMaxDownload;
    private static final ConfigValue<Integer> httpMaxUpload;
    private static final ConfigValue<Integer> httpMaxWebsockets;
    private static final ConfigValue<Integer> httpMaxWebsocketMessage;

    private static final ConfigValue<Boolean> commandBlockEnabled;
    private static final ConfigValue<Integer> modemRange;
    private static final ConfigValue<Integer> modemHighAltitudeRange;
    private static final ConfigValue<Integer> modemRangeDuringStorm;
    private static final ConfigValue<Integer> modemHighAltitudeRangeDuringStorm;
    private static final ConfigValue<Integer> maxNotesPerTick;

    private static final ConfigValue<Boolean> turtlesNeedFuel;
    private static final ConfigValue<Integer> turtleFuelLimit;
    private static final ConfigValue<Integer> advancedTurtleFuelLimit;
    private static final ConfigValue<Boolean> turtlesObeyBlockProtection;
    private static final ConfigValue<Boolean> turtlesCanPush;
    private static final ConfigValue<List<? extends String>> turtleDisabledActions;
>>>>>>> ee391ae9

    private static final ForgeConfigSpec spec;

    private Config() {}

    static
    {
        Builder builder = new Builder();

        { // General computers
            computerSpaceLimit = builder
                .comment( "The disk space limit for computers and turtles, in bytes" )
                .translation( TRANSLATION_PREFIX + "computer_space_limit" )
                .define( "computer_space_limit", ComputerCraft.computerSpaceLimit );

            floppySpaceLimit = builder
                .comment( "The disk space limit for floppy disks, in bytes" )
                .translation( TRANSLATION_PREFIX + "floppy_space_limit" )
                .define( "floppy_space_limit", ComputerCraft.floppySpaceLimit );

            maximumFilesOpen = builder
                .comment( "Set how many files a computer can have open at the same time. Set to 0 for unlimited." )
                .translation( TRANSLATION_PREFIX + "maximum_open_files" )
                .defineInRange( "maximum_open_files", ComputerCraft.maximumFilesOpen, 0, Integer.MAX_VALUE );

            disableLua51Features = builder
                .comment( "Set this to true to disable Lua 5.1 functions that will be removed in a future update. " +
                    "Useful for ensuring forward compatibility of your programs now." )
                .define( "disable_lua51_features", ComputerCraft.disable_lua51_features );

            defaultComputerSettings = builder
                .comment( "A comma separated list of default system settings to set on new computers. Example: " +
                    "\"shell.autocomplete=false,lua.autocomplete=false,edit.autocomplete=false\" will disable all " +
                    "autocompletion" )
                .define( "default_computer_settings", ComputerCraft.default_computer_settings );

            debugEnabled = builder
                .comment( "Enable Lua's debug library. This is sandboxed to each computer, so is generally safe to be used by players." )
                .define( "debug_enabled", ComputerCraft.debug_enable );

            logComputerErrors = builder
                .comment( "Log exceptions thrown by peripherals and other Lua objects.\n" +
                    "This makes it easier for mod authors to debug problems, but may result in log spam should people use buggy methods." )
                .define( "log_computer_errors", ComputerCraft.logPeripheralErrors );
        }

        {
            builder.comment( "Controls execution behaviour of computers. This is largely intended for fine-tuning " +
                "servers, and generally shouldn't need to be touched" );
            builder.push( "execution" );

            computerThreads = builder
                .comment( "Set the number of threads computers can run on. A higher number means more computers can run " +
                    "at once, but may induce lag.\n" +
                    "Please note that some mods may not work with a thread count higher than 1. Use with caution." )
                .worldRestart()
                .defineInRange( "computer_threads", ComputerCraft.computer_threads, 1, Integer.MAX_VALUE );

            maxMainGlobalTime = builder
                .comment( "The maximum time that can be spent executing tasks in a single tick, in milliseconds.\n" +
                    "Note, we will quite possibly go over this limit, as there's no way to tell how long a will take " +
                    "- this aims to be the upper bound of the average time." )
                .defineInRange( "max_main_global_time", (int) TimeUnit.NANOSECONDS.toMillis( ComputerCraft.maxMainGlobalTime ), 1, Integer.MAX_VALUE );

            maxMainComputerTime = builder
                .comment( "The ideal maximum time a computer can execute for in a tick, in milliseconds.\n" +
                    "Note, we will quite possibly go over this limit, as there's no way to tell how long a will take " +
                    "- this aims to be the upper bound of the average time." )
                .defineInRange( "max_main_computer_time", (int) TimeUnit.NANOSECONDS.toMillis( ComputerCraft.maxMainComputerTime ), 1, Integer.MAX_VALUE );

            builder.pop();
        }

        { // HTTP
            builder.comment( "Controls the HTTP API" );
            builder.push( "http" );

            httpEnabled = builder
                .comment( "Enable the \"http\" API on Computers (see \"rules\" for more fine grained control than this)." )
                .define( "enabled", ComputerCraft.httpEnabled );

            httpWebsocketEnabled = builder
                .comment( "Enable use of http websockets. This requires the \"http_enable\" option to also be true." )
                .define( "websocket_enabled", ComputerCraft.httpWebsocketEnabled );

            httpRules = builder
                .comment( "A list of rules which control which domains or IPs are allowed through the \"http\" API on computers.\n" +
                    "Each rule is an item with a 'host' to match against, and an action. " +
                    "The host may be a domain name (\"pastebin.com\"),\n" +
                    "wildcard (\"*.pastebin.com\") or CIDR notation (\"127.0.0.0/8\"). 'action' maybe 'allow' or 'block'. If no rules" +
                    "match, the domain will be blocked." )
                .defineList( "rules",
                    Stream.concat(
                        Stream.of( ComputerCraft.DEFAULT_HTTP_DENY ).map( x -> makeRule( x, "deny" ) ),
                        Stream.of( ComputerCraft.DEFAULT_HTTP_ALLOW ).map( x -> makeRule( x, "allow" ) )
                    ).collect( Collectors.toList() ),
                    x -> x instanceof UnmodifiableConfig && parseRule( (UnmodifiableConfig) x ) != null );

            httpTimeout = builder
                .comment( "The period of time (in milliseconds) to wait before a HTTP request times out. Set to 0 for unlimited." )
                .defineInRange( "timeout", ComputerCraft.httpTimeout, 0, Integer.MAX_VALUE );

            httpMaxRequests = builder
                .comment( "The number of http requests a computer can make at one time. Additional requests will be queued, and sent when the running requests have finished. Set to 0 for unlimited." )
                .defineInRange( "max_requests", ComputerCraft.httpMaxRequests, 0, Integer.MAX_VALUE );

            httpMaxDownload = builder
                .comment( "The maximum size (in bytes) that a computer can download in a single request. Note that responses may receive more data than allowed, but this data will not be returned to the client." )
                .defineInRange( "max_download", (int) ComputerCraft.httpMaxDownload, 0, Integer.MAX_VALUE );

            httpMaxUpload = builder
                .comment( "The maximum size (in bytes) that a computer can upload in a single request. This includes headers and POST text." )
                .defineInRange( "max_upload", (int) ComputerCraft.httpMaxUpload, 0, Integer.MAX_VALUE );

            httpMaxWebsockets = builder
                .comment( "The number of websockets a computer can have open at one time. Set to 0 for unlimited." )
                .defineInRange( "max_websockets", ComputerCraft.httpMaxWebsockets, 1, Integer.MAX_VALUE );

            httpMaxWebsocketMessage = builder
                .comment( "The maximum size (in bytes) that a computer can send or receive in one websocket packet." )
                .defineInRange( "max_websocket_message", ComputerCraft.httpMaxWebsocketMessage, 0, Websocket.MAX_MESSAGE_SIZE );

            builder.pop();
        }

        { // Peripherals
            builder.comment( "Various options relating to peripherals." );
            builder.push( "peripheral" );

            commandBlockEnabled = builder
                .comment( "Enable Command Block peripheral support" )
                .define( "command_block_enabled", ComputerCraft.enableCommandBlock );

            modemRange = builder
                .comment( "The range of Wireless Modems at low altitude in clear weather, in meters" )
                .defineInRange( "modem_range", ComputerCraft.modem_range, 0, MODEM_MAX_RANGE );

            modemHighAltitudeRange = builder
                .comment( "The range of Wireless Modems at maximum altitude in clear weather, in meters" )
                .defineInRange( "modem_high_altitude_range", ComputerCraft.modem_highAltitudeRange, 0, MODEM_MAX_RANGE );

            modemRangeDuringStorm = builder
                .comment( "The range of Wireless Modems at low altitude in stormy weather, in meters" )
                .defineInRange( "modem_range_during_storm", ComputerCraft.modem_rangeDuringStorm, 0, MODEM_MAX_RANGE );

            modemHighAltitudeRangeDuringStorm = builder
                .comment( "The range of Wireless Modems at maximum altitude in stormy weather, in meters" )
                .defineInRange( "modem_high_altitude_range_during_storm", ComputerCraft.modem_highAltitudeRangeDuringStorm, 0, MODEM_MAX_RANGE );

            maxNotesPerTick = builder
                .comment( "Maximum amount of notes a speaker can play at once" )
                .defineInRange( "max_notes_per_tick", ComputerCraft.maxNotesPerTick, 1, Integer.MAX_VALUE );

            builder.pop();
        }

        { // Turtles
            builder.comment( "Various options relating to turtles." );
            builder.push( "turtle" );

            turtlesNeedFuel = builder
                .comment( "Set whether Turtles require fuel to move" )
                .define( "need_fuel", ComputerCraft.turtlesNeedFuel );

            turtleFuelLimit = builder
                .comment( "The fuel limit for Turtles" )
                .defineInRange( "normal_fuel_limit", ComputerCraft.turtleFuelLimit, 0, Integer.MAX_VALUE );

            advancedTurtleFuelLimit = builder
                .comment( "The fuel limit for Advanced Turtles" )
                .defineInRange( "advanced_fuel_limit", ComputerCraft.advancedTurtleFuelLimit, 0, Integer.MAX_VALUE );

            turtlesObeyBlockProtection = builder
                .comment( "If set to true, Turtles will be unable to build, dig, or enter protected areas (such as near the server spawn point)" )
                .define( "obey_block_protection", ComputerCraft.turtlesObeyBlockProtection );

            turtlesCanPush = builder
                .comment( "If set to true, Turtles will push entities out of the way instead of stopping if there is space to do so" )
                .define( "can_push", ComputerCraft.turtlesCanPush );

            turtleDisabledActions = builder
                .comment( "A list of turtle actions which are disabled." )
                .defineList( "disabled_actions", Collections.emptyList(), x -> x instanceof String && getAction( (String) x ) != null );

            builder.pop();
        }

        spec = builder.build();
    }

    public static void load()
    {
        ModLoadingContext.get().registerConfig( ModConfig.Type.COMMON, spec );
    }

    public static void sync()
    {
        // General
        ComputerCraft.computerSpaceLimit = computerSpaceLimit.get();
        ComputerCraft.floppySpaceLimit = floppySpaceLimit.get();
        ComputerCraft.maximumFilesOpen = maximumFilesOpen.get();
        ComputerCraft.disable_lua51_features = disableLua51Features.get();
        ComputerCraft.default_computer_settings = defaultComputerSettings.get();
        ComputerCraft.debug_enable = debugEnabled.get();
        ComputerCraft.computer_threads = computerThreads.get();
        ComputerCraft.logPeripheralErrors = logComputerErrors.get();

        // Execution
        ComputerCraft.computer_threads = computerThreads.get();
        ComputerCraft.maxMainGlobalTime = TimeUnit.MILLISECONDS.toNanos( maxMainGlobalTime.get() );
        ComputerCraft.maxMainComputerTime = TimeUnit.MILLISECONDS.toNanos( maxMainComputerTime.get() );

        // HTTP
        ComputerCraft.httpEnabled = httpEnabled.get();
        ComputerCraft.httpWebsocketEnabled = httpWebsocketEnabled.get();
        ComputerCraft.httpRules = Collections.unmodifiableList( httpRules.get().stream()
            .map( Config::parseRule ).filter( Objects::nonNull ).collect( Collectors.toList() ) );

        ComputerCraft.httpTimeout = httpTimeout.get();
        ComputerCraft.httpMaxRequests = httpMaxRequests.get();
        ComputerCraft.httpMaxDownload = httpMaxDownload.get();
        ComputerCraft.httpMaxUpload = httpMaxUpload.get();
        ComputerCraft.httpMaxWebsockets = httpMaxWebsockets.get();
        ComputerCraft.httpMaxWebsocketMessage = httpMaxWebsocketMessage.get();

        // Peripheral
        ComputerCraft.enableCommandBlock = commandBlockEnabled.get();
        ComputerCraft.maxNotesPerTick = maxNotesPerTick.get();
        ComputerCraft.modem_range = modemRange.get();
        ComputerCraft.modem_highAltitudeRange = modemHighAltitudeRange.get();
        ComputerCraft.modem_rangeDuringStorm = modemRangeDuringStorm.get();
        ComputerCraft.modem_highAltitudeRangeDuringStorm = modemHighAltitudeRangeDuringStorm.get();

        // Turtles
        ComputerCraft.turtlesNeedFuel = turtlesNeedFuel.get();
        ComputerCraft.turtleFuelLimit = turtleFuelLimit.get();
        ComputerCraft.advancedTurtleFuelLimit = advancedTurtleFuelLimit.get();
        ComputerCraft.turtlesObeyBlockProtection = turtlesObeyBlockProtection.get();
        ComputerCraft.turtlesCanPush = turtlesCanPush.get();

        ComputerCraft.turtleDisabledActions.clear();
        for( String value : turtleDisabledActions.get() ) ComputerCraft.turtleDisabledActions.add( getAction( value ) );
    }

    @SubscribeEvent
    public static void sync( ModConfig.Loading event )
    {
        sync();
    }

    @SubscribeEvent
    public static void sync( ModConfig.Reloading event )
    {
        // Ensure file configs are reloaded. Forge should probably do this, so worth checking in the future.
        CommentedConfig config = event.getConfig().getConfigData();
        if( config instanceof CommentedFileConfig ) ((CommentedFileConfig) config).load();

        sync();
    }

    private static final Converter<String, String> converter = CaseFormat.LOWER_CAMEL.converterTo( CaseFormat.UPPER_UNDERSCORE );

    private static TurtleAction getAction( String value )
    {
        try
        {
            return TurtleAction.valueOf( converter.convert( value ) );
        }
        catch( IllegalArgumentException e )
        {
            return null;
        }
    }

    private static UnmodifiableConfig makeRule( String host, String action )
    {
        com.electronwill.nightconfig.core.Config config = com.electronwill.nightconfig.core.Config.inMemory();
        config.add( "host", host );
        config.add( "action", action );
        return config;
    }

    @Nullable
    private static AddressRule parseRule( UnmodifiableConfig builder )
    {
        Object hostObj = builder.get( "host" );
        Object actionObj = builder.get( "action" );
        if( !(hostObj instanceof String) || !(actionObj instanceof String) ) return null;

        String host = (String) hostObj, action = (String) actionObj;
        for( AddressRule.Action candiate : AddressRule.Action.values() )
        {
            if( candiate.name().equalsIgnoreCase( action ) ) return AddressRule.parse( host, candiate );
        }

        return null;
    }
}<|MERGE_RESOLUTION|>--- conflicted
+++ resolved
@@ -38,44 +38,6 @@
 
     private static final String TRANSLATION_PREFIX = "gui.computercraft.config.";
 
-<<<<<<< HEAD
-    private static ConfigValue<Integer> computerSpaceLimit;
-    private static ConfigValue<Integer> floppySpaceLimit;
-    private static ConfigValue<Integer> maximumFilesOpen;
-    private static ConfigValue<Boolean> disableLua51Features;
-    private static ConfigValue<String> defaultComputerSettings;
-    private static ConfigValue<Boolean> debugEnabled;
-    private static ConfigValue<Boolean> logComputerErrors;
-
-    private static ConfigValue<Integer> computerThreads;
-    private static ConfigValue<Integer> maxMainGlobalTime;
-    private static ConfigValue<Integer> maxMainComputerTime;
-
-    private static ConfigValue<Boolean> httpEnabled;
-    private static ConfigValue<Boolean> httpWebsocketEnabled;
-    private static ConfigValue<List<? extends UnmodifiableConfig>> httpRules;
-
-    private static ConfigValue<Integer> httpTimeout;
-    private static ConfigValue<Integer> httpMaxRequests;
-    private static ConfigValue<Integer> httpMaxDownload;
-    private static ConfigValue<Integer> httpMaxUpload;
-    private static ConfigValue<Integer> httpMaxWebsockets;
-    private static ConfigValue<Integer> httpMaxWebsocketMessage;
-
-    private static ConfigValue<Boolean> commandBlockEnabled;
-    private static ConfigValue<Integer> modemRange;
-    private static ConfigValue<Integer> modemHighAltitudeRange;
-    private static ConfigValue<Integer> modemRangeDuringStorm;
-    private static ConfigValue<Integer> modemHighAltitudeRangeDuringStorm;
-    private static ConfigValue<Integer> maxNotesPerTick;
-
-    private static ConfigValue<Boolean> turtlesNeedFuel;
-    private static ConfigValue<Integer> turtleFuelLimit;
-    private static ConfigValue<Integer> advancedTurtleFuelLimit;
-    private static ConfigValue<Boolean> turtlesObeyBlockProtection;
-    private static ConfigValue<Boolean> turtlesCanPush;
-    private static ConfigValue<List<? extends String>> turtleDisabledActions;
-=======
     private static final ConfigValue<Integer> computerSpaceLimit;
     private static final ConfigValue<Integer> floppySpaceLimit;
     private static final ConfigValue<Integer> maximumFilesOpen;
@@ -90,8 +52,7 @@
 
     private static final ConfigValue<Boolean> httpEnabled;
     private static final ConfigValue<Boolean> httpWebsocketEnabled;
-    private static final ConfigValue<List<? extends String>> httpWhitelist;
-    private static final ConfigValue<List<? extends String>> httpBlacklist;
+    private static final ConfigValue<List<? extends UnmodifiableConfig>> httpRules;
 
     private static final ConfigValue<Integer> httpTimeout;
     private static final ConfigValue<Integer> httpMaxRequests;
@@ -113,7 +74,6 @@
     private static final ConfigValue<Boolean> turtlesObeyBlockProtection;
     private static final ConfigValue<Boolean> turtlesCanPush;
     private static final ConfigValue<List<? extends String>> turtleDisabledActions;
->>>>>>> ee391ae9
 
     private static final ForgeConfigSpec spec;
 
