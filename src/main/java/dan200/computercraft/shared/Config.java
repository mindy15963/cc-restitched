--- conflicted
+++ resolved
@@ -35,7 +35,6 @@
 {
     private static final int MODEM_MAX_RANGE = 100000;
 
-<<<<<<< HEAD
     private static final String TRANSLATION_PREFIX = "gui.computercraft.config.";
 
     private static final ConfigValue<Integer> computerSpaceLimit;
@@ -68,6 +67,7 @@
     private static final ConfigValue<Integer> modemRangeDuringStorm;
     private static final ConfigValue<Integer> modemHighAltitudeRangeDuringStorm;
     private static final ConfigValue<Integer> maxNotesPerTick;
+    private static final ConfigValue<Integer> monitorBandwidth;
 
     private static final ConfigValue<Boolean> turtlesNeedFuel;
     private static final ConfigValue<Integer> turtleFuelLimit;
@@ -80,56 +80,6 @@
 
     private static final ForgeConfigSpec commonSpec;
     private static final ForgeConfigSpec clientSpec;
-=======
-    private static final String CATEGORY_GENERAL = "general";
-    private static final String CATEGORY_EXECUTION = "execution";
-    private static final String CATEGORY_HTTP = "http";
-    private static final String CATEGORY_PERIPHERAL = "peripheral";
-    private static final String CATEGORY_TURTLE = "turtle";
-
-    private static Configuration config;
-
-    private static Property computerSpaceLimit;
-    private static Property floppySpaceLimit;
-    private static Property maximumFilesOpen;
-    private static Property disableLua51Features;
-    private static Property defaultComputerSettings;
-    private static Property debugEnabled;
-    private static Property logComputerErrors;
-    private static Property commandRequireCreative;
-
-    private static Property computerThreads;
-    private static Property maxMainGlobalTime;
-    private static Property maxMainComputerTime;
-
-    private static Property httpEnable;
-    private static Property httpWebsocketEnable;
-    private static Property httpAllowedDomains;
-    private static Property httpBlockedDomains;
-
-    private static Property httpTimeout;
-    private static Property httpMaxRequests;
-    private static Property httpMaxDownload;
-    private static Property httpMaxUpload;
-    private static Property httpMaxWebsockets;
-    private static Property httpMaxWebsocketMessage;
-
-    private static Property commandBlockEnabled;
-    private static Property modemRange;
-    private static Property modemHighAltitudeRange;
-    private static Property modemRangeDuringStorm;
-    private static Property modemHighAltitudeRangeDuringStorm;
-    private static Property maxNotesPerTick;
-    private static Property monitorRenderer;
-    private static Property monitorBandwidth;
-
-    private static Property turtlesNeedFuel;
-    private static Property turtleFuelLimit;
-    private static Property advancedTurtleFuelLimit;
-    private static Property turtlesObeyBlockProtection;
-    private static Property turtlesCanPush;
-    private static Property turtleDisabledActions;
->>>>>>> c0f3ca81
 
     private Config() {}
 
@@ -254,70 +204,8 @@
         }
 
         { // Peripherals
-<<<<<<< HEAD
             builder.comment( "Various options relating to peripherals." );
             builder.push( "peripheral" );
-=======
-            renameProperty( CATEGORY_GENERAL, "enableCommandBlock", CATEGORY_PERIPHERAL, "command_block_enabled" );
-            renameProperty( CATEGORY_GENERAL, "modem_range", CATEGORY_PERIPHERAL, "modem_range" );
-            renameProperty( CATEGORY_GENERAL, "modem_highAltitudeRange", CATEGORY_PERIPHERAL, "modem_high_altitude_range" );
-            renameProperty( CATEGORY_GENERAL, "modem_rangeDuringStorm", CATEGORY_PERIPHERAL, "modem_range_during_storm" );
-            renameProperty( CATEGORY_GENERAL, "modem_highAltitudeRangeDuringStorm", CATEGORY_PERIPHERAL, "modem_high_altitude_range_during_storm" );
-            renameProperty( CATEGORY_GENERAL, "maxNotesPerTick", CATEGORY_PERIPHERAL, "max_notes_per_tick" );
-
-            config.getCategory( CATEGORY_PERIPHERAL )
-                .setComment( "Various options relating to peripherals." );
-
-            commandBlockEnabled = config.get( CATEGORY_PERIPHERAL, "command_block_enabled", ComputerCraft.enableCommandBlock );
-            commandBlockEnabled.setComment( "Enable Command Block peripheral support" );
-
-            modemRange = config.get( CATEGORY_PERIPHERAL, "modem_range", ComputerCraft.modem_range );
-            modemRange.setComment( "The range of Wireless Modems at low altitude in clear weather, in meters" );
-            modemRange.setMinValue( 0 );
-            modemRange.setMaxValue( MODEM_MAX_RANGE );
-
-            modemHighAltitudeRange = config.get( CATEGORY_PERIPHERAL, "modem_high_altitude_range", ComputerCraft.modem_highAltitudeRange );
-            modemHighAltitudeRange.setComment( "The range of Wireless Modems at maximum altitude in clear weather, in meters" );
-            modemHighAltitudeRange.setMinValue( 0 );
-            modemHighAltitudeRange.setMaxValue( MODEM_MAX_RANGE );
-
-            modemRangeDuringStorm = config.get( CATEGORY_PERIPHERAL, "modem_range_during_storm", ComputerCraft.modem_rangeDuringStorm );
-            modemRangeDuringStorm.setComment( "The range of Wireless Modems at low altitude in stormy weather, in meters" );
-            modemRangeDuringStorm.setMinValue( 0 );
-            modemRangeDuringStorm.setMaxValue( MODEM_MAX_RANGE );
-
-            modemHighAltitudeRangeDuringStorm = config.get( CATEGORY_PERIPHERAL, "modem_high_altitude_range_during_storm", ComputerCraft.modem_highAltitudeRangeDuringStorm );
-            modemHighAltitudeRangeDuringStorm.setComment( "The range of Wireless Modems at maximum altitude in stormy weather, in meters" );
-            modemHighAltitudeRangeDuringStorm.setMinValue( 0 );
-            modemHighAltitudeRangeDuringStorm.setMaxValue( MODEM_MAX_RANGE );
-
-            maxNotesPerTick = config.get( CATEGORY_PERIPHERAL, "max_notes_per_tick", ComputerCraft.maxNotesPerTick );
-            maxNotesPerTick.setComment( "Maximum amount of notes a speaker can play at once" );
-            maxNotesPerTick.setMinValue( 1 );
-
-            monitorRenderer = config.get( CATEGORY_PERIPHERAL, "monitor_renderer", ComputerCraft.monitorRenderer.displayName() );
-            monitorRenderer.setComment( "The renderer to use for monitors. Generally this should be kept at \"best\" - if " +
-                "monitors have performance issues, you may wish to experiment with alternative renderers." );
-            monitorRenderer.setValidValues( MonitorRenderer.NAMES );
-
-            monitorBandwidth = config.get( CATEGORY_PERIPHERAL, "monitor_bandwidth", (int) ComputerCraft.monitorBandwidth );
-            monitorBandwidth.setComment( "The limit to how much monitor data can be sent *per tick*. Note:\n" +
-                " - Bandwidth is measured before compression, so the data sent to the client is smaller.\n" +
-                " - This ignores the number of players a packet is sent to. Updating a monitor for one player consumes " +
-                "the same bandwidth limit as sending to 20.\n" +
-                " - A full sized monitor sends ~25kb of data. So the default (1MB) allows for ~40 monitors to be updated " +
-                "in a single tick. \n" +
-                "Set to 0 to disable." );
-            monitorBandwidth.setValidValues( MonitorRenderer.NAMES );
-            monitorBandwidth.setMinValue( 0 );
-
-            setOrder(
-                CATEGORY_PERIPHERAL,
-                commandBlockEnabled, modemRange, modemHighAltitudeRange, modemRangeDuringStorm, modemHighAltitudeRangeDuringStorm, maxNotesPerTick,
-                monitorRenderer, monitorBandwidth
-            );
-        }
->>>>>>> c0f3ca81
 
             commandBlockEnabled = builder
                 .comment( "Enable Command Block peripheral support" )
@@ -342,6 +230,16 @@
             maxNotesPerTick = builder
                 .comment( "Maximum amount of notes a speaker can play at once" )
                 .defineInRange( "max_notes_per_tick", ComputerCraft.maxNotesPerTick, 1, Integer.MAX_VALUE );
+
+            monitorBandwidth = builder
+                .comment( "The limit to how much monitor data can be sent *per tick*. Note:\n" +
+                    " - Bandwidth is measured before compression, so the data sent to the client is smaller.\n" +
+                    " - This ignores the number of players a packet is sent to. Updating a monitor for one player consumes " +
+                    "the same bandwidth limit as sending to 20.\n" +
+                    " - A full sized monitor sends ~25kb of data. So the default (1MB) allows for ~40 monitors to be updated " +
+                    "in a single tick. \n" +
+                    "Set to 0 to disable." )
+                .defineInRange( "monitor_bandwidth", (int) ComputerCraft.monitorBandwidth, 0, Integer.MAX_VALUE );
 
             builder.pop();
         }
@@ -424,23 +322,13 @@
         ComputerCraft.httpMaxWebsocketMessage = httpMaxWebsocketMessage.get();
 
         // Peripheral
-<<<<<<< HEAD
         ComputerCraft.enableCommandBlock = commandBlockEnabled.get();
         ComputerCraft.maxNotesPerTick = maxNotesPerTick.get();
         ComputerCraft.modem_range = modemRange.get();
         ComputerCraft.modem_highAltitudeRange = modemHighAltitudeRange.get();
         ComputerCraft.modem_rangeDuringStorm = modemRangeDuringStorm.get();
         ComputerCraft.modem_highAltitudeRangeDuringStorm = modemHighAltitudeRangeDuringStorm.get();
-=======
-        ComputerCraft.enableCommandBlock = commandBlockEnabled.getBoolean();
-        ComputerCraft.maxNotesPerTick = Math.max( 1, maxNotesPerTick.getInt() );
-        ComputerCraft.modem_range = Math.min( modemRange.getInt(), MODEM_MAX_RANGE );
-        ComputerCraft.modem_highAltitudeRange = Math.min( modemHighAltitudeRange.getInt(), MODEM_MAX_RANGE );
-        ComputerCraft.modem_rangeDuringStorm = Math.min( modemRangeDuringStorm.getInt(), MODEM_MAX_RANGE );
-        ComputerCraft.modem_highAltitudeRangeDuringStorm = Math.min( modemHighAltitudeRangeDuringStorm.getInt(), MODEM_MAX_RANGE );
-        ComputerCraft.monitorRenderer = MonitorRenderer.ofString( monitorRenderer.getString() );
-        ComputerCraft.monitorBandwidth = Math.max( 0, monitorBandwidth.getLong() );
->>>>>>> c0f3ca81
+        ComputerCraft.monitorBandwidth = monitorBandwidth.get();
 
         // Turtles
         ComputerCraft.turtlesNeedFuel = turtlesNeedFuel.get();
