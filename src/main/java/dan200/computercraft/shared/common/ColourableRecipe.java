/*
 * This file is part of ComputerCraft - http://www.computercraft.info
 * Copyright Daniel Ratcliffe, 2011-2021. Do not distribute without permission.
 * Send enquiries to dratcliffe@gmail.com
 */
package dan200.computercraft.shared.common;

import dan200.computercraft.shared.util.ColourTracker;
import dan200.computercraft.shared.util.ColourUtils;
import net.minecraft.resources.ResourceLocation;
import net.minecraft.world.inventory.CraftingContainer;
import net.minecraft.world.item.DyeColor;
import net.minecraft.world.item.ItemStack;
import net.minecraft.world.item.crafting.CustomRecipe;
import net.minecraft.world.item.crafting.RecipeSerializer;
import net.minecraft.world.item.crafting.SimpleRecipeSerializer;
import net.minecraft.world.level.Level;

import javax.annotation.Nonnull;

public final class ColourableRecipe extends CustomRecipe
{
    private ColourableRecipe( ResourceLocation id )
    {
        super( id );
    }

    @Override
    public boolean matches( @Nonnull CraftingContainer inv, @Nonnull Level world )
    {
        boolean hasColourable = false;
        boolean hasDye = false;
        for( int i = 0; i < inv.getContainerSize(); i++ )
        {
            ItemStack stack = inv.getItem( i );
            if( stack.isEmpty() ) continue;

            if( stack.getItem() instanceof IColouredItem )
            {
                if( hasColourable ) return false;
                hasColourable = true;
            }
            else if( ColourUtils.getStackColour( stack ) != null )
            {
                hasDye = true;
            }
            else
            {
                return false;
            }
        }

        return hasColourable && hasDye;
    }

    @Nonnull
    @Override
    public ItemStack assemble( @Nonnull CraftingContainer inv )
    {
        ItemStack colourable = ItemStack.EMPTY;

        ColourTracker tracker = new ColourTracker();

        for( int i = 0; i < inv.getContainerSize(); i++ )
        {
            ItemStack stack = inv.getItem( i );

            if( stack.isEmpty() ) continue;

            if( stack.getItem() instanceof IColouredItem )
            {
                colourable = stack;
            }
            else
            {
                DyeColor dye = ColourUtils.getStackColour( stack );
                if( dye != null ) tracker.addColour( dye );
            }
        }

        if( colourable.isEmpty() ) return ItemStack.EMPTY;

        ItemStack stack = ((IColouredItem) colourable.getItem()).withColour( colourable, tracker.getColour() );
        stack.setCount( 1 );
        return stack;
    }

    @Override
    public boolean canCraftInDimensions( int x, int y )
    {
        return x >= 2 && y >= 2;
    }

    @Override
    @Nonnull
    public RecipeSerializer<?> getSerializer()
    {
        return SERIALIZER;
    }

<<<<<<< HEAD
    public static final RecipeSerializer<?> SERIALIZER = new SimpleRecipeSerializer<>( ColourableRecipe::new );
=======
    public static final SpecialRecipeSerializer<?> SERIALIZER = new SpecialRecipeSerializer<>( ColourableRecipe::new );
>>>>>>> 9fbcbae5
}<|MERGE_RESOLUTION|>--- conflicted
+++ resolved
@@ -98,9 +98,5 @@
         return SERIALIZER;
     }
 
-<<<<<<< HEAD
-    public static final RecipeSerializer<?> SERIALIZER = new SimpleRecipeSerializer<>( ColourableRecipe::new );
-=======
-    public static final SpecialRecipeSerializer<?> SERIALIZER = new SpecialRecipeSerializer<>( ColourableRecipe::new );
->>>>>>> 9fbcbae5
+    public static final SimpleRecipeSerializer<?> SERIALIZER = new SimpleRecipeSerializer<>( ColourableRecipe::new );
 }