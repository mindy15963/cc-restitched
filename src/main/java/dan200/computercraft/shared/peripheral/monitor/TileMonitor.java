/*
 * This file is part of ComputerCraft - http://www.computercraft.info
 * Copyright Daniel Ratcliffe, 2011-2021. Do not distribute without permission.
 * Send enquiries to dratcliffe@gmail.com
 */
package dan200.computercraft.shared.peripheral.monitor;

import dan200.computercraft.ComputerCraft;
import dan200.computercraft.api.peripheral.IComputerAccess;
import dan200.computercraft.api.peripheral.IPeripheral;
import dan200.computercraft.core.terminal.Terminal;
import dan200.computercraft.shared.common.ServerTerminal;
import dan200.computercraft.shared.common.TileGeneric;
import dan200.computercraft.shared.network.client.TerminalState;
import dan200.computercraft.shared.util.CapabilityUtil;
import dan200.computercraft.shared.util.TickScheduler;
import net.minecraft.block.BlockState;
import net.minecraft.entity.player.PlayerEntity;
import net.minecraft.nbt.CompoundNBT;
import net.minecraft.tileentity.TileEntity;
import net.minecraft.tileentity.TileEntityType;
import net.minecraft.util.ActionResultType;
import net.minecraft.util.Direction;
import net.minecraft.util.Hand;
import net.minecraft.util.math.AxisAlignedBB;
import net.minecraft.util.math.BlockPos;
import net.minecraft.util.math.BlockRayTraceResult;
import net.minecraft.world.World;
import net.minecraftforge.common.capabilities.Capability;
import net.minecraftforge.common.util.LazyOptional;

import javax.annotation.Nonnull;
import javax.annotation.Nullable;
import java.util.HashSet;
import java.util.Set;

import static dan200.computercraft.shared.Capabilities.CAPABILITY_PERIPHERAL;

public class TileMonitor extends TileGeneric
{
    public static final double RENDER_BORDER = 2.0 / 16.0;
    public static final double RENDER_MARGIN = 0.5 / 16.0;
    public static final double RENDER_PIXEL_SCALE = 1.0 / 64.0;

    private static final String NBT_X = "XIndex";
    private static final String NBT_Y = "YIndex";
    private static final String NBT_WIDTH = "Width";
    private static final String NBT_HEIGHT = "Height";

    private final boolean advanced;

    private ServerMonitor serverMonitor;
    private ClientMonitor clientMonitor;
    private MonitorPeripheral peripheral;
    private LazyOptional<IPeripheral> peripheralCap;
    private final Set<IComputerAccess> computers = new HashSet<>();

    private boolean destroyed = false;
    private boolean visiting = false;

    // MonitorWatcher state.
    boolean enqueued;
    TerminalState cached;

    private int width = 1;
    private int height = 1;
    private int xIndex = 0;
    private int yIndex = 0;

    public TileMonitor( TileEntityType<? extends TileMonitor> type, boolean advanced )
    {
        super( type );
        this.advanced = advanced;
    }

    @Override
    public void onLoad()
    {
        super.onLoad();
        TickScheduler.schedule( this );
    }

    @Override
    public void destroy()
    {
        // TODO: Call this before using the block
        if( destroyed ) return;
        destroyed = true;
        if( !getLevel().isClientSide ) contractNeighbours();
    }

    @Override
    public void setRemoved()
    {
        super.setRemoved();
        if( clientMonitor != null && xIndex == 0 && yIndex == 0 ) clientMonitor.destroy();
    }

    @Override
    public void onChunkUnloaded()
    {
        super.onChunkUnloaded();
        if( clientMonitor != null && xIndex == 0 && yIndex == 0 ) clientMonitor.destroy();
    }

    @Nonnull
    @Override
    public ActionResultType onActivate( PlayerEntity player, Hand hand, BlockRayTraceResult hit )
    {
        if( !player.isCrouching() && getFront() == hit.getDirection() )
        {
            if( !getLevel().isClientSide )
            {
                monitorTouched(
                    (float) (hit.getLocation().x - hit.getBlockPos().getX()),
                    (float) (hit.getLocation().y - hit.getBlockPos().getY()),
                    (float) (hit.getLocation().z - hit.getBlockPos().getZ())
                );
            }
            return ActionResultType.SUCCESS;
        }

        return ActionResultType.PASS;
    }

    @Nonnull
    @Override
    public CompoundNBT save( CompoundNBT tag )
    {
        tag.putInt( NBT_X, xIndex );
        tag.putInt( NBT_Y, yIndex );
        tag.putInt( NBT_WIDTH, width );
        tag.putInt( NBT_HEIGHT, height );
        return super.save( tag );
    }

    @Override
    public void load( @Nonnull BlockState state, @Nonnull CompoundNBT nbt )
    {
<<<<<<< HEAD
        super.load( state, nbt );

        m_xIndex = nbt.getInt( NBT_X );
        m_yIndex = nbt.getInt( NBT_Y );
        m_width = nbt.getInt( NBT_WIDTH );
        m_height = nbt.getInt( NBT_HEIGHT );
=======
        super.load( tag );
        xIndex = tag.getInt( NBT_X );
        yIndex = tag.getInt( NBT_Y );
        width = tag.getInt( NBT_WIDTH );
        height = tag.getInt( NBT_HEIGHT );
>>>>>>> ee27d8f0
    }

    @Override
    public void blockTick()
    {
        if( xIndex != 0 || yIndex != 0 || serverMonitor == null ) return;

        serverMonitor.clearChanged();

        if( serverMonitor.pollResized() )
        {
            for( int x = 0; x < width; x++ )
            {
                for( int y = 0; y < height; y++ )
                {
                    TileMonitor monitor = getNeighbour( x, y );
                    if( monitor == null ) continue;

                    for( IComputerAccess computer : monitor.computers )
                    {
                        computer.queueEvent( "monitor_resize", computer.getAttachmentName() );
                    }
                }
            }
        }

        if( serverMonitor.pollTerminalChanged() ) MonitorWatcher.enqueue( this );
    }

    @Override
    protected void invalidateCaps()
    {
        super.invalidateCaps();
        peripheralCap = CapabilityUtil.invalidate( peripheralCap );
    }

    @Nonnull
    @Override
    public <T> LazyOptional<T> getCapability( @Nonnull Capability<T> cap, @Nullable Direction side )
    {
        if( cap == CAPABILITY_PERIPHERAL )
        {
            createServerMonitor(); // Ensure the monitor is created before doing anything else.
            if( peripheral == null ) peripheral = new MonitorPeripheral( this );
            if( peripheralCap == null ) peripheralCap = LazyOptional.of( () -> peripheral );
            return peripheralCap.cast();
        }
        return super.getCapability( cap, side );
    }

    public ServerMonitor getCachedServerMonitor()
    {
        return serverMonitor;
    }

    private ServerMonitor getServerMonitor()
    {
        if( serverMonitor != null ) return serverMonitor;

        TileMonitor origin = getOrigin();
        if( origin == null ) return null;

        return serverMonitor = origin.serverMonitor;
    }

    private ServerMonitor createServerMonitor()
    {
        if( serverMonitor != null ) return serverMonitor;

        if( xIndex == 0 && yIndex == 0 )
        {
            // If we're the origin, set up the new monitor
            serverMonitor = new ServerMonitor( advanced, this );
            serverMonitor.rebuild();

            // And propagate it to child monitors
            for( int x = 0; x < width; x++ )
            {
                for( int y = 0; y < height; y++ )
                {
                    TileMonitor monitor = getNeighbour( x, y );
                    if( monitor != null ) monitor.serverMonitor = serverMonitor;
                }
            }

            return serverMonitor;
        }
        else
        {
            // Otherwise fetch the origin and attempt to get its monitor
            // Note this may load chunks, but we don't really have a choice here.
            BlockPos pos = getBlockPos();
            TileEntity te = level.getBlockEntity( pos.relative( getRight(), -xIndex ).relative( getDown(), -yIndex ) );
            if( !(te instanceof TileMonitor) ) return null;

            return serverMonitor = ((TileMonitor) te).createServerMonitor();
        }
    }

    public ClientMonitor getClientMonitor()
    {
        if( clientMonitor != null ) return clientMonitor;

        BlockPos pos = getBlockPos();
        TileEntity te = level.getBlockEntity( pos.relative( getRight(), -xIndex ).relative( getDown(), -yIndex ) );
        if( !(te instanceof TileMonitor) ) return null;

        return clientMonitor = ((TileMonitor) te).clientMonitor;
    }

    // Networking stuff

    @Override
    protected void writeDescription( @Nonnull CompoundNBT nbt )
    {
        super.writeDescription( nbt );
        nbt.putInt( NBT_X, xIndex );
        nbt.putInt( NBT_Y, yIndex );
        nbt.putInt( NBT_WIDTH, width );
        nbt.putInt( NBT_HEIGHT, height );
    }

    @Override
    protected final void readDescription( @Nonnull CompoundNBT nbt )
    {
        super.readDescription( nbt );

        int oldXIndex = xIndex;
        int oldYIndex = yIndex;
        int oldWidth = width;
        int oldHeight = height;

        xIndex = nbt.getInt( NBT_X );
        yIndex = nbt.getInt( NBT_Y );
        width = nbt.getInt( NBT_WIDTH );
        height = nbt.getInt( NBT_HEIGHT );

        if( oldXIndex != xIndex || oldYIndex != yIndex )
        {
            // If our index has changed then it's possible the origin monitor has changed. Thus
            // we'll clear our cache. If we're the origin then we'll need to remove the glList as well.
            if( oldXIndex == 0 && oldYIndex == 0 && clientMonitor != null ) clientMonitor.destroy();
            clientMonitor = null;
        }

        if( xIndex == 0 && yIndex == 0 )
        {
            // If we're the origin terminal then create it.
            if( clientMonitor == null ) clientMonitor = new ClientMonitor( advanced, this );
        }

        if( oldXIndex != xIndex || oldYIndex != yIndex ||
            oldWidth != width || oldHeight != height )
        {
            // One of our properties has changed, so ensure we redraw the block
            updateBlock();
        }
    }

    public final void read( TerminalState state )
    {
        if( xIndex != 0 || yIndex != 0 )
        {
            ComputerCraft.log.warn( "Receiving monitor state for non-origin terminal at {}", getBlockPos() );
            return;
        }

        if( clientMonitor == null ) clientMonitor = new ClientMonitor( advanced, this );
        clientMonitor.read( state );
    }

    // Sizing and placement stuff

    private void updateBlockState()
    {
        getLevel().setBlock( getBlockPos(), getBlockState()
            .setValue( BlockMonitor.STATE, MonitorEdgeState.fromConnections(
                yIndex < height - 1, yIndex > 0,
                xIndex > 0, xIndex < width - 1 ) ), 2 );
    }

    // region Sizing and placement stuff
    public Direction getDirection()
    {
        // Ensure we're actually a monitor block. This _should_ always be the case, but sometimes there's
        // fun problems with the block being missing on the client.
        BlockState state = getBlockState();
        return state.hasProperty( BlockMonitor.FACING ) ? state.getValue( BlockMonitor.FACING ) : Direction.NORTH;
    }

    public Direction getOrientation()
    {
        BlockState state = getBlockState();
        return state.hasProperty( BlockMonitor.ORIENTATION ) ? state.getValue( BlockMonitor.ORIENTATION ) : Direction.NORTH;
    }

    public Direction getFront()
    {
        Direction orientation = getOrientation();
        return orientation == Direction.NORTH ? getDirection() : orientation;
    }

    public Direction getRight()
    {
        return getDirection().getCounterClockWise();
    }

    public Direction getDown()
    {
        Direction orientation = getOrientation();
        if( orientation == Direction.NORTH ) return Direction.UP;
        return orientation == Direction.DOWN ? getDirection() : getDirection().getOpposite();
    }

    public int getWidth()
    {
        return width;
    }

    public int getHeight()
    {
        return height;
    }

    public int getXIndex()
    {
        return xIndex;
    }

    public int getYIndex()
    {
        return yIndex;
    }

    private TileMonitor getSimilarMonitorAt( BlockPos pos )
    {
        if( pos.equals( getBlockPos() ) ) return this;

        int y = pos.getY();
        World world = getLevel();
        if( world == null || !world.isAreaLoaded( pos, 0 ) ) return null;

        TileEntity tile = world.getBlockEntity( pos );
        if( !(tile instanceof TileMonitor) ) return null;

        TileMonitor monitor = (TileMonitor) tile;
        return !monitor.visiting && !monitor.destroyed && advanced == monitor.advanced
            && getDirection() == monitor.getDirection() && getOrientation() == monitor.getOrientation()
            ? monitor : null;
    }

    private TileMonitor getNeighbour( int x, int y )
    {
        BlockPos pos = getBlockPos();
        Direction right = getRight();
        Direction down = getDown();
        int xOffset = -xIndex + x;
        int yOffset = -yIndex + y;
        return getSimilarMonitorAt( pos.relative( right, xOffset ).relative( down, yOffset ) );
    }

    private TileMonitor getOrigin()
    {
        return getNeighbour( 0, 0 );
    }

    private void resize( int width, int height )
    {
        // If we're not already the origin then we'll need to generate a new terminal.
        if( xIndex != 0 || yIndex != 0 ) serverMonitor = null;

        xIndex = 0;
        yIndex = 0;
        this.width = width;
        this.height = height;

        // Determine if we actually need a monitor. In order to do this, simply check if
        // any component monitor been wrapped as a peripheral. Whilst this flag may be
        // out of date,
        boolean needsTerminal = false;
        terminalCheck:
        for( int x = 0; x < width; x++ )
        {
            for( int y = 0; y < height; y++ )
            {
                TileMonitor monitor = getNeighbour( x, y );
                if( monitor != null && monitor.peripheral != null )
                {
                    needsTerminal = true;
                    break terminalCheck;
                }
            }
        }

        // Either delete the current monitor or sync a new one.
        if( needsTerminal )
        {
            if( serverMonitor == null ) serverMonitor = new ServerMonitor( advanced, this );
        }
        else
        {
            serverMonitor = null;
        }

        // Update the terminal's width and height and rebuild it. This ensures the monitor
        // is consistent when syncing it to other monitors.
        if( serverMonitor != null ) serverMonitor.rebuild();

        // Update the other monitors, setting coordinates, dimensions and the server terminal
        for( int x = 0; x < width; x++ )
        {
            for( int y = 0; y < height; y++ )
            {
                TileMonitor monitor = getNeighbour( x, y );
                if( monitor == null ) continue;

                monitor.xIndex = x;
                monitor.yIndex = y;
                monitor.width = width;
                monitor.height = height;
                monitor.serverMonitor = serverMonitor;
                monitor.updateBlockState();
                monitor.updateBlock();
            }
        }
    }

    private boolean mergeLeft()
    {
        TileMonitor left = getNeighbour( -1, 0 );
        if( left == null || left.yIndex != 0 || left.height != height ) return false;

        int width = left.width + this.width;
        if( width > ComputerCraft.monitorWidth ) return false;

        TileMonitor origin = left.getOrigin();
        if( origin != null ) origin.resize( width, height );
        left.expand();
        return true;
    }

    private boolean mergeRight()
    {
        TileMonitor right = getNeighbour( width, 0 );
        if( right == null || right.yIndex != 0 || right.height != height ) return false;

        int width = this.width + right.width;
        if( width > ComputerCraft.monitorWidth ) return false;

        TileMonitor origin = getOrigin();
        if( origin != null ) origin.resize( width, height );
        expand();
        return true;
    }

    private boolean mergeUp()
    {
        TileMonitor above = getNeighbour( 0, height );
        if( above == null || above.xIndex != 0 || above.width != width ) return false;

        int height = above.height + this.height;
        if( height > ComputerCraft.monitorHeight ) return false;

        TileMonitor origin = getOrigin();
        if( origin != null ) origin.resize( width, height );
        expand();
        return true;
    }

    private boolean mergeDown()
    {
        TileMonitor below = getNeighbour( 0, -1 );
        if( below == null || below.xIndex != 0 || below.width != width ) return false;

        int height = this.height + below.height;
        if( height > ComputerCraft.monitorHeight ) return false;

        TileMonitor origin = below.getOrigin();
        if( origin != null ) origin.resize( width, height );
        below.expand();
        return true;
    }

    @SuppressWarnings( "StatementWithEmptyBody" )
    void expand()
    {
        while( mergeLeft() || mergeRight() || mergeUp() || mergeDown() ) ;
    }

    void contractNeighbours()
    {
        visiting = true;
        if( xIndex > 0 )
        {
            TileMonitor left = getNeighbour( xIndex - 1, yIndex );
            if( left != null ) left.contract();
        }
        if( xIndex + 1 < width )
        {
            TileMonitor right = getNeighbour( xIndex + 1, yIndex );
            if( right != null ) right.contract();
        }
        if( yIndex > 0 )
        {
            TileMonitor below = getNeighbour( xIndex, yIndex - 1 );
            if( below != null ) below.contract();
        }
        if( yIndex + 1 < height )
        {
            TileMonitor above = getNeighbour( xIndex, yIndex + 1 );
            if( above != null ) above.contract();
        }
        visiting = false;
    }

    void contract()
    {
        int height = this.height;
        int width = this.width;

        TileMonitor origin = getOrigin();
        if( origin == null )
        {
            TileMonitor right = width > 1 ? getNeighbour( 1, 0 ) : null;
            TileMonitor below = height > 1 ? getNeighbour( 0, 1 ) : null;

            if( right != null ) right.resize( width - 1, 1 );
            if( below != null ) below.resize( width, height - 1 );
            if( right != null ) right.expand();
            if( below != null ) below.expand();

            return;
        }

        for( int y = 0; y < height; y++ )
        {
            for( int x = 0; x < width; x++ )
            {
                TileMonitor monitor = origin.getNeighbour( x, y );
                if( monitor != null ) continue;

                // Decompose
                TileMonitor above = null;
                TileMonitor left = null;
                TileMonitor right = null;
                TileMonitor below = null;

                if( y > 0 )
                {
                    above = origin;
                    above.resize( width, y );
                }
                if( x > 0 )
                {
                    left = origin.getNeighbour( 0, y );
                    left.resize( x, 1 );
                }
                if( x + 1 < width )
                {
                    right = origin.getNeighbour( x + 1, y );
                    right.resize( width - (x + 1), 1 );
                }
                if( y + 1 < height )
                {
                    below = origin.getNeighbour( 0, y + 1 );
                    below.resize( width, height - (y + 1) );
                }

                // Re-expand
                if( above != null ) above.expand();
                if( left != null ) left.expand();
                if( right != null ) right.expand();
                if( below != null ) below.expand();
                return;
            }
        }
    }

    private void monitorTouched( float xPos, float yPos, float zPos )
    {
        XYPair pair = XYPair
            .of( xPos, yPos, zPos, getDirection(), getOrientation() )
            .add( xIndex, height - yIndex - 1 );

        if( pair.x > width - RENDER_BORDER || pair.y > height - RENDER_BORDER || pair.x < RENDER_BORDER || pair.y < RENDER_BORDER )
        {
            return;
        }

        ServerTerminal serverTerminal = getServerMonitor();
        if( serverTerminal == null || !serverTerminal.isColour() ) return;

        Terminal originTerminal = serverTerminal.getTerminal();
        if( originTerminal == null ) return;

        double xCharWidth = (width - (RENDER_BORDER + RENDER_MARGIN) * 2.0) / originTerminal.getWidth();
        double yCharHeight = (height - (RENDER_BORDER + RENDER_MARGIN) * 2.0) / originTerminal.getHeight();

        int xCharPos = (int) Math.min( originTerminal.getWidth(), Math.max( (pair.x - RENDER_BORDER - RENDER_MARGIN) / xCharWidth + 1.0, 1.0 ) );
        int yCharPos = (int) Math.min( originTerminal.getHeight(), Math.max( (pair.y - RENDER_BORDER - RENDER_MARGIN) / yCharHeight + 1.0, 1.0 ) );

        for( int y = 0; y < height; y++ )
        {
            for( int x = 0; x < width; x++ )
            {
                TileMonitor monitor = getNeighbour( x, y );
                if( monitor == null ) continue;

                for( IComputerAccess computer : monitor.computers )
                {
                    computer.queueEvent( "monitor_touch", computer.getAttachmentName(), xCharPos, yCharPos );
                }
            }
        }
    }
    // endregion

    void addComputer( IComputerAccess computer )
    {
        computers.add( computer );
    }

    void removeComputer( IComputerAccess computer )
    {
        computers.remove( computer );
    }

    @Nonnull
    @Override
    public AxisAlignedBB getRenderBoundingBox()
    {
        TileMonitor start = getNeighbour( 0, 0 );
        TileMonitor end = getNeighbour( width - 1, height - 1 );
        if( start != null && end != null )
        {
            BlockPos startPos = start.getBlockPos();
            BlockPos endPos = end.getBlockPos();
            int minX = Math.min( startPos.getX(), endPos.getX() );
            int minY = Math.min( startPos.getY(), endPos.getY() );
            int minZ = Math.min( startPos.getZ(), endPos.getZ() );
            int maxX = Math.max( startPos.getX(), endPos.getX() ) + 1;
            int maxY = Math.max( startPos.getY(), endPos.getY() ) + 1;
            int maxZ = Math.max( startPos.getZ(), endPos.getZ() ) + 1;
            return new AxisAlignedBB( minX, minY, minZ, maxX, maxY, maxZ );
        }
        else
        {
            BlockPos pos = getBlockPos();
            return new AxisAlignedBB( pos.getX(), pos.getY(), pos.getZ(), pos.getX() + 1, pos.getY() + 1, pos.getZ() + 1 );
        }
    }

    @Override
    public double getViewDistance()
    {
        return ComputerCraft.monitorDistanceSq;
    }
}<|MERGE_RESOLUTION|>--- conflicted
+++ resolved
@@ -137,20 +137,12 @@
     @Override
     public void load( @Nonnull BlockState state, @Nonnull CompoundNBT nbt )
     {
-<<<<<<< HEAD
         super.load( state, nbt );
 
-        m_xIndex = nbt.getInt( NBT_X );
-        m_yIndex = nbt.getInt( NBT_Y );
-        m_width = nbt.getInt( NBT_WIDTH );
-        m_height = nbt.getInt( NBT_HEIGHT );
-=======
-        super.load( tag );
-        xIndex = tag.getInt( NBT_X );
-        yIndex = tag.getInt( NBT_Y );
-        width = tag.getInt( NBT_WIDTH );
-        height = tag.getInt( NBT_HEIGHT );
->>>>>>> ee27d8f0
+        xIndex = nbt.getInt( NBT_X );
+        yIndex = nbt.getInt( NBT_Y );
+        width = nbt.getInt( NBT_WIDTH );
+        height = nbt.getInt( NBT_HEIGHT );
     }
 
     @Override
