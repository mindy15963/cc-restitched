--- conflicted
+++ resolved
@@ -48,9 +48,6 @@
     public static MonitorRenderer current()
     {
         MonitorRenderer current = ComputerCraft.monitorRenderer;
-<<<<<<< HEAD
-        return current == MonitorRenderer.BEST ? best() : current;
-=======
         switch( current )
         {
             case BEST:
@@ -68,7 +65,6 @@
             default:
                 return current;
         }
->>>>>>> c60dcb4f
     }
 
     private static MonitorRenderer best()
