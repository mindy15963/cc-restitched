/*
 * This file is part of ComputerCraft - http://www.computercraft.info
 * Copyright Daniel Ratcliffe, 2011-2020. Do not distribute without permission.
 * Send enquiries to dratcliffe@gmail.com
 */
package dan200.computercraft.client.render;

import com.mojang.blaze3d.platform.GLX;
import com.mojang.blaze3d.platform.GlStateManager;
import dan200.computercraft.client.FrameInfo;
import dan200.computercraft.client.gui.FixedWidthFontRenderer;
import dan200.computercraft.core.terminal.Terminal;
import dan200.computercraft.shared.peripheral.monitor.ClientMonitor;
import dan200.computercraft.shared.peripheral.monitor.MonitorRenderer;
import dan200.computercraft.shared.peripheral.monitor.TileMonitor;
import dan200.computercraft.shared.util.DirectionUtil;
import net.minecraft.client.Minecraft;
import net.minecraft.client.renderer.BufferBuilder;
import net.minecraft.client.renderer.Tessellator;
<<<<<<< HEAD
import net.minecraft.client.renderer.tileentity.TileEntityRenderer;
import net.minecraft.client.renderer.vertex.DefaultVertexFormats;
import net.minecraft.util.Direction;
import net.minecraft.util.math.BlockPos;
import org.lwjgl.opengl.GL11;

public class TileEntityMonitorRenderer extends TileEntityRenderer<TileMonitor>
=======
import net.minecraft.client.renderer.tileentity.TileEntitySpecialRenderer;
import net.minecraft.client.renderer.vertex.VertexBuffer;
import net.minecraft.util.EnumFacing;
import net.minecraft.util.math.BlockPos;
import org.lwjgl.opengl.GL11;

import javax.annotation.Nonnull;

import static dan200.computercraft.shared.peripheral.monitor.TileMonitor.RENDER_MARGIN;

public class TileEntityMonitorRenderer extends TileEntitySpecialRenderer<TileMonitor>
>>>>>>> f3de97d6
{
    private static final float MARGIN = (float) (TileMonitor.RENDER_MARGIN * 1.1);

    @Override
<<<<<<< HEAD
    public void render( TileMonitor tileEntity, double posX, double posY, double posZ, float f, int i )
=======
    public void render( @Nonnull TileMonitor tileEntity, double posX, double posY, double posZ, float f, int i, float f2 )
>>>>>>> f3de97d6
    {
        renderMonitorAt( tileEntity, posX, posY, posZ, f, i );
    }

    private static void renderMonitorAt( TileMonitor monitor, double posX, double posY, double posZ, float f, int i )
    {
        // Render from the origin monitor
        ClientMonitor originTerminal = monitor.getClientMonitor();

        if( originTerminal == null ) return;
        TileMonitor origin = originTerminal.getOrigin();
        BlockPos monitorPos = monitor.getPos();

        // Ensure each monitor terminal is rendered only once. We allow rendering a specific tile
        // multiple times in a single frame to ensure compatibility with shaders which may run a
        // pass multiple times.
        long renderFrame = FrameInfo.getRenderFrame();
        if( originTerminal.lastRenderFrame == renderFrame && !monitorPos.equals( originTerminal.lastRenderPos ) )
        {
            return;
        }

        originTerminal.lastRenderFrame = renderFrame;
        originTerminal.lastRenderPos = monitorPos;

        BlockPos originPos = origin.getPos();
        posX += originPos.getX() - monitorPos.getX();
        posY += originPos.getY() - monitorPos.getY();
        posZ += originPos.getZ() - monitorPos.getZ();

        // Determine orientation
        Direction dir = origin.getDirection();
        Direction front = origin.getFront();
        float yaw = dir.getHorizontalAngle();
        float pitch = DirectionUtil.toPitchAngle( front );

        GlStateManager.pushMatrix();

        // Setup initial transform
        GlStateManager.translate( posX + 0.5, posY + 0.5, posZ + 0.5 );
        GlStateManager.rotate( -yaw, 0.0f, 1.0f, 0.0f );
        GlStateManager.rotate( pitch, 1.0f, 0.0f, 0.0f );
        GlStateManager.translate(
            -0.5 + TileMonitor.RENDER_BORDER + RENDER_MARGIN,
            origin.getHeight() - 0.5 - (TileMonitor.RENDER_BORDER + RENDER_MARGIN),
            0.5
        );
        double xSize = origin.getWidth() - 2.0 * (RENDER_MARGIN + TileMonitor.RENDER_BORDER);
        double ySize = origin.getHeight() - 2.0 * (RENDER_MARGIN + TileMonitor.RENDER_BORDER);

        // Get renderers
        Minecraft mc = Minecraft.getMinecraft();

        // Set up render state for monitors. We disable writing to the depth buffer (we draw a "blocker" later),
        // and setup lighting so that we render with a glow.
        GlStateManager.depthMask( false );
        OpenGlHelper.setLightmapTextureCoords( OpenGlHelper.lightmapTexUnit, 0xFF, 0xFF );
        GlStateManager.disableLighting();
        mc.entityRenderer.disableLightmap();

        Terminal terminal = originTerminal.getTerminal();
        if( terminal != null )
        {
            // Draw a terminal
            double xScale = xSize / (terminal.getWidth() * FixedWidthFontRenderer.FONT_WIDTH);
            double yScale = ySize / (terminal.getHeight() * FixedWidthFontRenderer.FONT_HEIGHT);

            GlStateManager.pushMatrix();
            GlStateManager.scale( (float) xScale, (float) -yScale, 1.0f );

            renderTerminal( originTerminal, (float) (MARGIN / xScale), (float) (MARGIN / yScale) );

            GlStateManager.popMatrix();
        }
        else
        {
<<<<<<< HEAD
            // Setup initial transform
            GlStateManager.translated( posX + 0.5, posY + 0.5, posZ + 0.5 );
            GlStateManager.rotatef( -yaw, 0.0f, 1.0f, 0.0f );
            GlStateManager.rotatef( pitch, 1.0f, 0.0f, 0.0f );
            GlStateManager.translated(
                -0.5 + TileMonitor.RENDER_BORDER + TileMonitor.RENDER_MARGIN,
                origin.getHeight() - 0.5 - (TileMonitor.RENDER_BORDER + TileMonitor.RENDER_MARGIN) + 0,
                0.5
            );
            double xSize = origin.getWidth() - 2.0 * (TileMonitor.RENDER_MARGIN + TileMonitor.RENDER_BORDER);
            double ySize = origin.getHeight() - 2.0 * (TileMonitor.RENDER_MARGIN + TileMonitor.RENDER_BORDER);

            // Get renderers
            Minecraft mc = Minecraft.getInstance();
            Tessellator tessellator = Tessellator.getInstance();
            BufferBuilder renderer = tessellator.getBuffer();

            // Get terminal
            boolean redraw = originTerminal.pollTerminalChanged();

            // Draw the contents
            GlStateManager.depthMask( false );
            GLX.glMultiTexCoord2f( GLX.GL_TEXTURE1, 0xFFFF, 0xFFFF );
            GlStateManager.disableLighting();
            mc.gameRenderer.disableLightmap();
            try
=======
            FixedWidthFontRenderer.drawEmptyTerminal(
                -MARGIN, MARGIN,
                (float) (xSize + 2 * MARGIN), (float) -(ySize + MARGIN * 2)
            );
        }

        // Tear down render state for monitors.
        GlStateManager.depthMask( true );
        mc.entityRenderer.enableLightmap();
        GlStateManager.enableLighting();

        // Draw the depth blocker
        GlStateManager.colorMask( false, false, false, false );
        FixedWidthFontRenderer.drawBlocker(
            (float) -TileMonitor.RENDER_MARGIN, (float) TileMonitor.RENDER_MARGIN,
            (float) (xSize + 2 * TileMonitor.RENDER_MARGIN), (float) -(ySize + TileMonitor.RENDER_MARGIN * 2)
        );
        GlStateManager.colorMask( true, true, true, true );

        GlStateManager.popMatrix();
    }

    private static void renderTerminal( ClientMonitor monitor, float xMargin, float yMargin )
    {
        Tessellator tessellator = Tessellator.getInstance();
        BufferBuilder buffer = tessellator.getBuffer();

        boolean redraw = monitor.pollTerminalChanged();

        // Setup the buffers if needed. We get the renderer here, to avoid the (unlikely) race condition between
        // creating the buffers and rendering.
        MonitorRenderer renderer = MonitorRenderer.current();
        if( monitor.createBuffer( renderer ) ) redraw = true;

        FixedWidthFontRenderer.bindFont();

        switch( renderer )
        {
            case VBO:
>>>>>>> f3de97d6
            {
                VertexBuffer vbo = monitor.buffer;
                if( redraw )
                {
<<<<<<< HEAD
                    Palette palette = terminal.getPalette();

                    // Allocate display lists
                    if( originTerminal.renderDisplayLists == null )
                    {
                        originTerminal.createLists();
                        redraw = true;
                    }

                    // Draw a terminal
                    boolean greyscale = !originTerminal.isColour();
                    int width = terminal.getWidth();
                    int height = terminal.getHeight();
                    int cursorX = terminal.getCursorX();
                    int cursorY = terminal.getCursorY();
                    FixedWidthFontRenderer fontRenderer = FixedWidthFontRenderer.instance();

                    GlStateManager.pushMatrix();
                    try
                    {
                        double xScale = xSize / (width * FixedWidthFontRenderer.FONT_WIDTH);
                        double yScale = ySize / (height * FixedWidthFontRenderer.FONT_HEIGHT);
                        GlStateManager.scaled( xScale, -yScale, 1.0 );

                        // Draw background
                        mc.getTextureManager().bindTexture( FixedWidthFontRenderer.BACKGROUND );
                        if( redraw )
                        {
                            // Build background display list
                            GlStateManager.newList( originTerminal.renderDisplayLists[0], GL11.GL_COMPILE );
                            try
                            {
                                double marginXSize = TileMonitor.RENDER_MARGIN / xScale;
                                double marginYSize = TileMonitor.RENDER_MARGIN / yScale;
                                double marginSquash = marginYSize / FixedWidthFontRenderer.FONT_HEIGHT;

                                // Top and bottom margins
                                GlStateManager.pushMatrix();
                                try
                                {
                                    GlStateManager.scaled( 1.0, marginSquash, 1.0 );
                                    GlStateManager.translated( 0.0, -marginYSize / marginSquash, 0.0 );
                                    fontRenderer.drawStringBackgroundPart( 0, 0, terminal.getBackgroundColourLine( 0 ), marginXSize, marginXSize, greyscale, palette );
                                    GlStateManager.translated( 0.0, (marginYSize + height * FixedWidthFontRenderer.FONT_HEIGHT) / marginSquash, 0.0 );
                                    fontRenderer.drawStringBackgroundPart( 0, 0, terminal.getBackgroundColourLine( height - 1 ), marginXSize, marginXSize, greyscale, palette );
                                }
                                finally
                                {
                                    GlStateManager.popMatrix();
                                }

                                // Backgrounds
                                for( int y = 0; y < height; y++ )
                                {
                                    fontRenderer.drawStringBackgroundPart(
                                        0, FixedWidthFontRenderer.FONT_HEIGHT * y,
                                        terminal.getBackgroundColourLine( y ),
                                        marginXSize, marginXSize,
                                        greyscale,
                                        palette
                                    );
                                }
                            }
                            finally
                            {
                                GlStateManager.endList();
                            }
                        }
                        GlStateManager.callList( originTerminal.renderDisplayLists[0] );
                        GlStateManager.clearCurrentColor();

                        // Draw text
                        fontRenderer.bindFont();
                        if( redraw )
                        {
                            // Build text display list
                            GlStateManager.newList( originTerminal.renderDisplayLists[1], GL11.GL_COMPILE );
                            try
                            {
                                // Lines
                                for( int y = 0; y < height; y++ )
                                {
                                    fontRenderer.drawStringTextPart(
                                        0, FixedWidthFontRenderer.FONT_HEIGHT * y,
                                        terminal.getLine( y ),
                                        terminal.getTextColourLine( y ),
                                        greyscale,
                                        palette
                                    );
                                }
                            }
                            finally
                            {
                                GlStateManager.endList();
                            }
                        }
                        GlStateManager.callList( originTerminal.renderDisplayLists[1] );
                        GlStateManager.clearCurrentColor();

                        // Draw cursor
                        fontRenderer.bindFont();
                        if( redraw )
                        {
                            // Build cursor display list
                            GlStateManager.newList( originTerminal.renderDisplayLists[2], GL11.GL_COMPILE );
                            try
                            {
                                // Cursor
                                if( terminal.getCursorBlink() && cursorX >= 0 && cursorX < width && cursorY >= 0 && cursorY < height )
                                {
                                    TextBuffer cursor = new TextBuffer( "_" );
                                    TextBuffer cursorColour = new TextBuffer( "0123456789abcdef".charAt( terminal.getTextColour() ), 1 );
                                    fontRenderer.drawString(
                                        cursor,
                                        FixedWidthFontRenderer.FONT_WIDTH * cursorX,
                                        FixedWidthFontRenderer.FONT_HEIGHT * cursorY,
                                        cursorColour, null,
                                        0, 0,
                                        greyscale,
                                        palette
                                    );
                                }
                            }
                            finally
                            {
                                GlStateManager.endList();
                            }
                        }
                        if( FrameInfo.getGlobalCursorBlink() )
                        {
                            GlStateManager.callList( originTerminal.renderDisplayLists[2] );
                            GlStateManager.clearCurrentColor();
                        }
                    }
                    finally
                    {
                        GlStateManager.popMatrix();
                    }
=======
                    renderTerminalTo( monitor, buffer, xMargin, yMargin );
                    buffer.finishDrawing();
                    buffer.reset();
                    vbo.bufferData( buffer.getByteBuffer() );
>>>>>>> f3de97d6
                }

                vbo.bindBuffer();
                setupBufferFormat();
                vbo.drawArrays( GL11.GL_TRIANGLES );
                vbo.unbindBuffer();

                break;
            }

            case DISPLAY_LIST:
                if( redraw )
                {
                    GlStateManager.glNewList( monitor.displayList, GL11.GL_COMPILE );
                    renderTerminalTo( monitor, buffer, xMargin, yMargin );
                    tessellator.draw();
                    GlStateManager.glEndList();
                }
<<<<<<< HEAD
            }
            finally
            {
                GlStateManager.depthMask( true );
                mc.gameRenderer.enableLightmap();
                GlStateManager.enableLighting();
            }

            // Draw the depth blocker
            GlStateManager.colorMask( false, false, false, false );
            try
            {
                mc.getTextureManager().bindTexture( FixedWidthFontRenderer.BACKGROUND );
                renderer.begin( GL11.GL_TRIANGLE_STRIP, DefaultVertexFormats.POSITION );
                renderer.pos( -TileMonitor.RENDER_MARGIN, TileMonitor.RENDER_MARGIN, 0.0 ).endVertex();
                renderer.pos( -TileMonitor.RENDER_MARGIN, -ySize - TileMonitor.RENDER_MARGIN, 0.0 ).endVertex();
                renderer.pos( xSize + TileMonitor.RENDER_MARGIN, TileMonitor.RENDER_MARGIN, 0.0 ).endVertex();
                renderer.pos( xSize + TileMonitor.RENDER_MARGIN, -ySize - TileMonitor.RENDER_MARGIN, 0.0 ).endVertex();
                tessellator.draw();
            }
            finally
            {
                GlStateManager.colorMask( true, true, true, true );
            }
        }
        finally
        {
            GlStateManager.color4f( 1.0f, 1.0f, 1.0f, 1.0f );
            GlStateManager.popMatrix();
=======

                GlStateManager.callList( monitor.displayList );
                break;
>>>>>>> f3de97d6
        }

        // We don't draw the cursor with a buffer, as it's dynamic and so we'll end up refreshing far more than is
        // reasonable.
        FixedWidthFontRenderer.begin( buffer );
        FixedWidthFontRenderer.drawCursor( buffer, 0, 0, monitor.getTerminal(), !monitor.isColour() );
        tessellator.draw();
    }

    private static void renderTerminalTo( ClientMonitor monitor, BufferBuilder buffer, float xMargin, float yMargin )
    {
        FixedWidthFontRenderer.begin( buffer );
        FixedWidthFontRenderer.drawTerminalWithoutCursor(
            buffer, 0, 0,
            monitor.getTerminal(), !monitor.isColour(), yMargin, yMargin, xMargin, xMargin
        );
    }

    public static void setupBufferFormat()
    {
        int stride = FixedWidthFontRenderer.POSITION_COLOR_TEX.getSize();
        GlStateManager.glVertexPointer( 3, GL11.GL_FLOAT, stride, 0 );
        GlStateManager.glEnableClientState( GL11.GL_VERTEX_ARRAY );

        GlStateManager.glColorPointer( 4, GL11.GL_UNSIGNED_BYTE, stride, 12 );
        GlStateManager.glEnableClientState( GL11.GL_COLOR_ARRAY );

        GlStateManager.glTexCoordPointer( 2, GL11.GL_FLOAT, stride, 16 );
        GlStateManager.glEnableClientState( GL11.GL_TEXTURE_COORD_ARRAY );
    }
}<|MERGE_RESOLUTION|>--- conflicted
+++ resolved
@@ -17,18 +17,9 @@
 import net.minecraft.client.Minecraft;
 import net.minecraft.client.renderer.BufferBuilder;
 import net.minecraft.client.renderer.Tessellator;
-<<<<<<< HEAD
 import net.minecraft.client.renderer.tileentity.TileEntityRenderer;
-import net.minecraft.client.renderer.vertex.DefaultVertexFormats;
+import net.minecraft.client.renderer.vertex.VertexBuffer;
 import net.minecraft.util.Direction;
-import net.minecraft.util.math.BlockPos;
-import org.lwjgl.opengl.GL11;
-
-public class TileEntityMonitorRenderer extends TileEntityRenderer<TileMonitor>
-=======
-import net.minecraft.client.renderer.tileentity.TileEntitySpecialRenderer;
-import net.minecraft.client.renderer.vertex.VertexBuffer;
-import net.minecraft.util.EnumFacing;
 import net.minecraft.util.math.BlockPos;
 import org.lwjgl.opengl.GL11;
 
@@ -36,22 +27,12 @@
 
 import static dan200.computercraft.shared.peripheral.monitor.TileMonitor.RENDER_MARGIN;
 
-public class TileEntityMonitorRenderer extends TileEntitySpecialRenderer<TileMonitor>
->>>>>>> f3de97d6
+public class TileEntityMonitorRenderer extends TileEntityRenderer<TileMonitor>
 {
     private static final float MARGIN = (float) (TileMonitor.RENDER_MARGIN * 1.1);
 
     @Override
-<<<<<<< HEAD
-    public void render( TileMonitor tileEntity, double posX, double posY, double posZ, float f, int i )
-=======
-    public void render( @Nonnull TileMonitor tileEntity, double posX, double posY, double posZ, float f, int i, float f2 )
->>>>>>> f3de97d6
-    {
-        renderMonitorAt( tileEntity, posX, posY, posZ, f, i );
-    }
-
-    private static void renderMonitorAt( TileMonitor monitor, double posX, double posY, double posZ, float f, int i )
+    public void render( @Nonnull TileMonitor monitor, double posX, double posY, double posZ, float f, int i )
     {
         // Render from the origin monitor
         ClientMonitor originTerminal = monitor.getClientMonitor();
@@ -86,26 +67,26 @@
         GlStateManager.pushMatrix();
 
         // Setup initial transform
-        GlStateManager.translate( posX + 0.5, posY + 0.5, posZ + 0.5 );
-        GlStateManager.rotate( -yaw, 0.0f, 1.0f, 0.0f );
-        GlStateManager.rotate( pitch, 1.0f, 0.0f, 0.0f );
-        GlStateManager.translate(
+        GlStateManager.translated( posX + 0.5, posY + 0.5, posZ + 0.5 );
+        GlStateManager.rotatef( -yaw, 0.0f, 1.0f, 0.0f );
+        GlStateManager.rotatef( pitch, 1.0f, 0.0f, 0.0f );
+        GlStateManager.translated(
             -0.5 + TileMonitor.RENDER_BORDER + RENDER_MARGIN,
-            origin.getHeight() - 0.5 - (TileMonitor.RENDER_BORDER + RENDER_MARGIN),
+            origin.getHeight() - 0.5 - (TileMonitor.RENDER_BORDER + RENDER_MARGIN) + 0,
             0.5
         );
         double xSize = origin.getWidth() - 2.0 * (RENDER_MARGIN + TileMonitor.RENDER_BORDER);
         double ySize = origin.getHeight() - 2.0 * (RENDER_MARGIN + TileMonitor.RENDER_BORDER);
 
         // Get renderers
-        Minecraft mc = Minecraft.getMinecraft();
+        Minecraft mc = Minecraft.getInstance();
 
         // Set up render state for monitors. We disable writing to the depth buffer (we draw a "blocker" later),
         // and setup lighting so that we render with a glow.
         GlStateManager.depthMask( false );
-        OpenGlHelper.setLightmapTextureCoords( OpenGlHelper.lightmapTexUnit, 0xFF, 0xFF );
+        GLX.glMultiTexCoord2f( GLX.GL_TEXTURE1, 0xFFFF, 0xFFFF );
         GlStateManager.disableLighting();
-        mc.entityRenderer.disableLightmap();
+        mc.gameRenderer.disableLightmap();
 
         Terminal terminal = originTerminal.getTerminal();
         if( terminal != null )
@@ -115,7 +96,7 @@
             double yScale = ySize / (terminal.getHeight() * FixedWidthFontRenderer.FONT_HEIGHT);
 
             GlStateManager.pushMatrix();
-            GlStateManager.scale( (float) xScale, (float) -yScale, 1.0f );
+            GlStateManager.scaled( (float) xScale, (float) -yScale, 1.0f );
 
             renderTerminal( originTerminal, (float) (MARGIN / xScale), (float) (MARGIN / yScale) );
 
@@ -123,34 +104,6 @@
         }
         else
         {
-<<<<<<< HEAD
-            // Setup initial transform
-            GlStateManager.translated( posX + 0.5, posY + 0.5, posZ + 0.5 );
-            GlStateManager.rotatef( -yaw, 0.0f, 1.0f, 0.0f );
-            GlStateManager.rotatef( pitch, 1.0f, 0.0f, 0.0f );
-            GlStateManager.translated(
-                -0.5 + TileMonitor.RENDER_BORDER + TileMonitor.RENDER_MARGIN,
-                origin.getHeight() - 0.5 - (TileMonitor.RENDER_BORDER + TileMonitor.RENDER_MARGIN) + 0,
-                0.5
-            );
-            double xSize = origin.getWidth() - 2.0 * (TileMonitor.RENDER_MARGIN + TileMonitor.RENDER_BORDER);
-            double ySize = origin.getHeight() - 2.0 * (TileMonitor.RENDER_MARGIN + TileMonitor.RENDER_BORDER);
-
-            // Get renderers
-            Minecraft mc = Minecraft.getInstance();
-            Tessellator tessellator = Tessellator.getInstance();
-            BufferBuilder renderer = tessellator.getBuffer();
-
-            // Get terminal
-            boolean redraw = originTerminal.pollTerminalChanged();
-
-            // Draw the contents
-            GlStateManager.depthMask( false );
-            GLX.glMultiTexCoord2f( GLX.GL_TEXTURE1, 0xFFFF, 0xFFFF );
-            GlStateManager.disableLighting();
-            mc.gameRenderer.disableLightmap();
-            try
-=======
             FixedWidthFontRenderer.drawEmptyTerminal(
                 -MARGIN, MARGIN,
                 (float) (xSize + 2 * MARGIN), (float) -(ySize + MARGIN * 2)
@@ -159,7 +112,7 @@
 
         // Tear down render state for monitors.
         GlStateManager.depthMask( true );
-        mc.entityRenderer.enableLightmap();
+        mc.gameRenderer.enableLightmap();
         GlStateManager.enableLighting();
 
         // Draw the depth blocker
@@ -190,209 +143,23 @@
         switch( renderer )
         {
             case VBO:
->>>>>>> f3de97d6
             {
                 VertexBuffer vbo = monitor.buffer;
                 if( redraw )
                 {
-<<<<<<< HEAD
-                    Palette palette = terminal.getPalette();
-
-                    // Allocate display lists
-                    if( originTerminal.renderDisplayLists == null )
-                    {
-                        originTerminal.createLists();
-                        redraw = true;
-                    }
-
-                    // Draw a terminal
-                    boolean greyscale = !originTerminal.isColour();
-                    int width = terminal.getWidth();
-                    int height = terminal.getHeight();
-                    int cursorX = terminal.getCursorX();
-                    int cursorY = terminal.getCursorY();
-                    FixedWidthFontRenderer fontRenderer = FixedWidthFontRenderer.instance();
-
-                    GlStateManager.pushMatrix();
-                    try
-                    {
-                        double xScale = xSize / (width * FixedWidthFontRenderer.FONT_WIDTH);
-                        double yScale = ySize / (height * FixedWidthFontRenderer.FONT_HEIGHT);
-                        GlStateManager.scaled( xScale, -yScale, 1.0 );
-
-                        // Draw background
-                        mc.getTextureManager().bindTexture( FixedWidthFontRenderer.BACKGROUND );
-                        if( redraw )
-                        {
-                            // Build background display list
-                            GlStateManager.newList( originTerminal.renderDisplayLists[0], GL11.GL_COMPILE );
-                            try
-                            {
-                                double marginXSize = TileMonitor.RENDER_MARGIN / xScale;
-                                double marginYSize = TileMonitor.RENDER_MARGIN / yScale;
-                                double marginSquash = marginYSize / FixedWidthFontRenderer.FONT_HEIGHT;
-
-                                // Top and bottom margins
-                                GlStateManager.pushMatrix();
-                                try
-                                {
-                                    GlStateManager.scaled( 1.0, marginSquash, 1.0 );
-                                    GlStateManager.translated( 0.0, -marginYSize / marginSquash, 0.0 );
-                                    fontRenderer.drawStringBackgroundPart( 0, 0, terminal.getBackgroundColourLine( 0 ), marginXSize, marginXSize, greyscale, palette );
-                                    GlStateManager.translated( 0.0, (marginYSize + height * FixedWidthFontRenderer.FONT_HEIGHT) / marginSquash, 0.0 );
-                                    fontRenderer.drawStringBackgroundPart( 0, 0, terminal.getBackgroundColourLine( height - 1 ), marginXSize, marginXSize, greyscale, palette );
-                                }
-                                finally
-                                {
-                                    GlStateManager.popMatrix();
-                                }
-
-                                // Backgrounds
-                                for( int y = 0; y < height; y++ )
-                                {
-                                    fontRenderer.drawStringBackgroundPart(
-                                        0, FixedWidthFontRenderer.FONT_HEIGHT * y,
-                                        terminal.getBackgroundColourLine( y ),
-                                        marginXSize, marginXSize,
-                                        greyscale,
-                                        palette
-                                    );
-                                }
-                            }
-                            finally
-                            {
-                                GlStateManager.endList();
-                            }
-                        }
-                        GlStateManager.callList( originTerminal.renderDisplayLists[0] );
-                        GlStateManager.clearCurrentColor();
-
-                        // Draw text
-                        fontRenderer.bindFont();
-                        if( redraw )
-                        {
-                            // Build text display list
-                            GlStateManager.newList( originTerminal.renderDisplayLists[1], GL11.GL_COMPILE );
-                            try
-                            {
-                                // Lines
-                                for( int y = 0; y < height; y++ )
-                                {
-                                    fontRenderer.drawStringTextPart(
-                                        0, FixedWidthFontRenderer.FONT_HEIGHT * y,
-                                        terminal.getLine( y ),
-                                        terminal.getTextColourLine( y ),
-                                        greyscale,
-                                        palette
-                                    );
-                                }
-                            }
-                            finally
-                            {
-                                GlStateManager.endList();
-                            }
-                        }
-                        GlStateManager.callList( originTerminal.renderDisplayLists[1] );
-                        GlStateManager.clearCurrentColor();
-
-                        // Draw cursor
-                        fontRenderer.bindFont();
-                        if( redraw )
-                        {
-                            // Build cursor display list
-                            GlStateManager.newList( originTerminal.renderDisplayLists[2], GL11.GL_COMPILE );
-                            try
-                            {
-                                // Cursor
-                                if( terminal.getCursorBlink() && cursorX >= 0 && cursorX < width && cursorY >= 0 && cursorY < height )
-                                {
-                                    TextBuffer cursor = new TextBuffer( "_" );
-                                    TextBuffer cursorColour = new TextBuffer( "0123456789abcdef".charAt( terminal.getTextColour() ), 1 );
-                                    fontRenderer.drawString(
-                                        cursor,
-                                        FixedWidthFontRenderer.FONT_WIDTH * cursorX,
-                                        FixedWidthFontRenderer.FONT_HEIGHT * cursorY,
-                                        cursorColour, null,
-                                        0, 0,
-                                        greyscale,
-                                        palette
-                                    );
-                                }
-                            }
-                            finally
-                            {
-                                GlStateManager.endList();
-                            }
-                        }
-                        if( FrameInfo.getGlobalCursorBlink() )
-                        {
-                            GlStateManager.callList( originTerminal.renderDisplayLists[2] );
-                            GlStateManager.clearCurrentColor();
-                        }
-                    }
-                    finally
-                    {
-                        GlStateManager.popMatrix();
-                    }
-=======
                     renderTerminalTo( monitor, buffer, xMargin, yMargin );
                     buffer.finishDrawing();
                     buffer.reset();
                     vbo.bufferData( buffer.getByteBuffer() );
->>>>>>> f3de97d6
                 }
 
                 vbo.bindBuffer();
                 setupBufferFormat();
                 vbo.drawArrays( GL11.GL_TRIANGLES );
-                vbo.unbindBuffer();
+                VertexBuffer.unbindBuffer();
 
                 break;
             }
-
-            case DISPLAY_LIST:
-                if( redraw )
-                {
-                    GlStateManager.glNewList( monitor.displayList, GL11.GL_COMPILE );
-                    renderTerminalTo( monitor, buffer, xMargin, yMargin );
-                    tessellator.draw();
-                    GlStateManager.glEndList();
-                }
-<<<<<<< HEAD
-            }
-            finally
-            {
-                GlStateManager.depthMask( true );
-                mc.gameRenderer.enableLightmap();
-                GlStateManager.enableLighting();
-            }
-
-            // Draw the depth blocker
-            GlStateManager.colorMask( false, false, false, false );
-            try
-            {
-                mc.getTextureManager().bindTexture( FixedWidthFontRenderer.BACKGROUND );
-                renderer.begin( GL11.GL_TRIANGLE_STRIP, DefaultVertexFormats.POSITION );
-                renderer.pos( -TileMonitor.RENDER_MARGIN, TileMonitor.RENDER_MARGIN, 0.0 ).endVertex();
-                renderer.pos( -TileMonitor.RENDER_MARGIN, -ySize - TileMonitor.RENDER_MARGIN, 0.0 ).endVertex();
-                renderer.pos( xSize + TileMonitor.RENDER_MARGIN, TileMonitor.RENDER_MARGIN, 0.0 ).endVertex();
-                renderer.pos( xSize + TileMonitor.RENDER_MARGIN, -ySize - TileMonitor.RENDER_MARGIN, 0.0 ).endVertex();
-                tessellator.draw();
-            }
-            finally
-            {
-                GlStateManager.colorMask( true, true, true, true );
-            }
-        }
-        finally
-        {
-            GlStateManager.color4f( 1.0f, 1.0f, 1.0f, 1.0f );
-            GlStateManager.popMatrix();
-=======
-
-                GlStateManager.callList( monitor.displayList );
-                break;
->>>>>>> f3de97d6
         }
 
         // We don't draw the cursor with a buffer, as it's dynamic and so we'll end up refreshing far more than is
@@ -414,13 +181,13 @@
     public static void setupBufferFormat()
     {
         int stride = FixedWidthFontRenderer.POSITION_COLOR_TEX.getSize();
-        GlStateManager.glVertexPointer( 3, GL11.GL_FLOAT, stride, 0 );
-        GlStateManager.glEnableClientState( GL11.GL_VERTEX_ARRAY );
+        GlStateManager.vertexPointer( 3, GL11.GL_FLOAT, stride, 0 );
+        GlStateManager.enableClientState( GL11.GL_VERTEX_ARRAY );
 
-        GlStateManager.glColorPointer( 4, GL11.GL_UNSIGNED_BYTE, stride, 12 );
-        GlStateManager.glEnableClientState( GL11.GL_COLOR_ARRAY );
+        GlStateManager.colorPointer( 4, GL11.GL_UNSIGNED_BYTE, stride, 12 );
+        GlStateManager.enableClientState( GL11.GL_COLOR_ARRAY );
 
-        GlStateManager.glTexCoordPointer( 2, GL11.GL_FLOAT, stride, 16 );
-        GlStateManager.glEnableClientState( GL11.GL_TEXTURE_COORD_ARRAY );
+        GlStateManager.texCoordPointer( 2, GL11.GL_FLOAT, stride, 16 );
+        GlStateManager.enableClientState( GL11.GL_TEXTURE_COORD_ARRAY );
     }
 }