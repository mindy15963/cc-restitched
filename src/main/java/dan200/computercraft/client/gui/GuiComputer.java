--- conflicted
+++ resolved
@@ -18,7 +18,6 @@
 import dan200.computercraft.shared.computer.inventory.ContainerViewComputer;
 import dan200.computercraft.shared.pocket.inventory.ContainerPocketComputer;
 import net.minecraft.client.gui.screen.inventory.ContainerScreen;
-import net.minecraft.client.gui.widget.Widget;
 import net.minecraft.entity.player.PlayerInventory;
 import net.minecraft.util.text.ITextComponent;
 import org.lwjgl.glfw.GLFW;
@@ -122,26 +121,15 @@
         RenderSystem.color4f( 1, 1, 1, 1 );
         minecraft.getTextureManager().bind( ComputerBorderRenderer.getTexture( family ) );
         ComputerBorderRenderer.render( terminal.x, terminal.y, getBlitOffset(), terminal.getWidth(), terminal.getHeight() );
-        ComputerSidebar.renderBackground( leftPos, topPos + BORDER );
+        ComputerSidebar.renderBackground( stack, leftPos, topPos + BORDER );
     }
 
     @Override
     public void render( @Nonnull MatrixStack stack, int mouseX, int mouseY, float partialTicks )
     {
-<<<<<<< HEAD
         renderBackground( stack );
         super.render( stack, mouseX, mouseY, partialTicks );
         renderTooltip( stack, mouseX, mouseY );
-=======
-        renderBackground();
-        super.render( mouseX, mouseY, partialTicks );
-        renderTooltip( mouseX, mouseY );
-
-        for( Widget widget : buttons )
-        {
-            if( widget.isHovered() ) widget.renderToolTip( mouseX, mouseY );
-        }
->>>>>>> a735f23e
     }
 
     @Override
