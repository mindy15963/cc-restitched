/*
 * This file is part of ComputerCraft - http://www.computercraft.info
 * Copyright Daniel Ratcliffe, 2011-2020. Do not distribute without permission.
 * Send enquiries to dratcliffe@gmail.com
 */
package dan200.computercraft.client.gui;

import com.mojang.blaze3d.systems.RenderSystem;
import com.mojang.blaze3d.vertex.IVertexBuilder;
import dan200.computercraft.client.FrameInfo;
import dan200.computercraft.core.terminal.Terminal;
import dan200.computercraft.core.terminal.TextBuffer;
import dan200.computercraft.shared.util.Colour;
import dan200.computercraft.shared.util.Palette;
import net.minecraft.client.Minecraft;
import net.minecraft.client.renderer.*;
import net.minecraft.client.renderer.vertex.DefaultVertexFormats;
import net.minecraft.client.renderer.vertex.VertexFormat;
import net.minecraft.util.ResourceLocation;
import org.lwjgl.opengl.GL11;

import javax.annotation.Nonnull;
import javax.annotation.Nullable;

public final class FixedWidthFontRenderer
{
    private static final Matrix4f IDENTITY = TransformationMatrix.identity().getMatrix();

    private static final ResourceLocation FONT = new ResourceLocation( "computercraft", "textures/gui/term_font.png" );

    public static final int FONT_HEIGHT = 9;
    public static final int FONT_WIDTH = 6;
    public static final float WIDTH = 256.0f;

    public static final float BACKGROUND_START = (WIDTH - 6.0f) / WIDTH;
    public static final float BACKGROUND_END = (WIDTH - 4.0f) / WIDTH;

    public static final RenderType TYPE = Type.MAIN;

    private FixedWidthFontRenderer()
    {
    }

    private static float toGreyscale( double[] rgb )
    {
        return (float) ((rgb[0] + rgb[1] + rgb[2]) / 3);
    }

    private static int getColour( char c, Colour def )
    {
        return 15 - Terminal.getColour( c, def );
    }

    private static void drawChar( Matrix4f transform, IVertexBuilder buffer, float x, float y, int index, float r, float g, float b )
    {
        // Short circuit to avoid the common case - the texture should be blank here after all.
        if( index == '\0' || index == ' ' ) return;

        int column = index % 16;
        int row = index / 16;

        int xStart = 1 + column * (FONT_WIDTH + 2);
        int yStart = 1 + row * (FONT_HEIGHT + 2);

        buffer.pos( transform, x, y, 0f ).color( r, g, b, 1.0f ).tex( xStart / WIDTH, yStart / WIDTH ).endVertex();
        buffer.pos( transform, x, y + FONT_HEIGHT, 0f ).color( r, g, b, 1.0f ).tex( xStart / WIDTH, (yStart + FONT_HEIGHT) / WIDTH ).endVertex();
        buffer.pos( transform, x + FONT_WIDTH, y, 0f ).color( r, g, b, 1.0f ).tex( (xStart + FONT_WIDTH) / WIDTH, yStart / WIDTH ).endVertex();
        buffer.pos( transform, x + FONT_WIDTH, y, 0f ).color( r, g, b, 1.0f ).tex( (xStart + FONT_WIDTH) / WIDTH, yStart / WIDTH ).endVertex();
        buffer.pos( transform, x, y + FONT_HEIGHT, 0f ).color( r, g, b, 1.0f ).tex( xStart / WIDTH, (yStart + FONT_HEIGHT) / WIDTH ).endVertex();
        buffer.pos( transform, x + FONT_WIDTH, y + FONT_HEIGHT, 0f ).color( r, g, b, 1.0f ).tex( (xStart + FONT_WIDTH) / WIDTH, (yStart + FONT_HEIGHT) / WIDTH ).endVertex();
    }

    private static void drawQuad( Matrix4f transform, IVertexBuilder buffer, float x, float y, float width, float height, float r, float g, float b )
    {
        buffer.pos( transform, x, y, 0 ).color( r, g, b, 1.0f ).tex( BACKGROUND_START, BACKGROUND_START ).endVertex();
        buffer.pos( transform, x, y + height, 0 ).color( r, g, b, 1.0f ).tex( BACKGROUND_START, BACKGROUND_END ).endVertex();
        buffer.pos( transform, x + width, y, 0 ).color( r, g, b, 1.0f ).tex( BACKGROUND_END, BACKGROUND_START ).endVertex();
        buffer.pos( transform, x + width, y, 0 ).color( r, g, b, 1.0f ).tex( BACKGROUND_END, BACKGROUND_START ).endVertex();
        buffer.pos( transform, x, y + height, 0 ).color( r, g, b, 1.0f ).tex( BACKGROUND_START, BACKGROUND_END ).endVertex();
        buffer.pos( transform, x + width, y + height, 0 ).color( r, g, b, 1.0f ).tex( BACKGROUND_END, BACKGROUND_END ).endVertex();
    }

    private static void drawQuad( Matrix4f transform, IVertexBuilder buffer, float x, float y, float width, float height, Palette palette, boolean greyscale, char colourIndex )
    {
        double[] colour = palette.getColour( getColour( colourIndex, Colour.Black ) );
        float r, g, b;
        if( greyscale )
        {
            r = g = b = toGreyscale( colour );
        }
        else
        {
            r = (float) colour[0];
            g = (float) colour[1];
            b = (float) colour[2];
        }

        drawQuad( transform, buffer, x, y, width, height, r, g, b );
    }

    private static void drawBackground(
        @Nonnull Matrix4f transform, @Nonnull IVertexBuilder renderer, float x, float y,
        @Nonnull TextBuffer backgroundColour, @Nonnull Palette palette, boolean greyscale,
        float leftMarginSize, float rightMarginSize, float height
    )
    {
        if( leftMarginSize > 0 )
        {
            drawQuad( transform, renderer, x - leftMarginSize, y, leftMarginSize, height, palette, greyscale, backgroundColour.charAt( 0 ) );
        }

        if( rightMarginSize > 0 )
        {
            drawQuad( transform, renderer, x + backgroundColour.length() * FONT_WIDTH, y, rightMarginSize, height, palette, greyscale, backgroundColour.charAt( backgroundColour.length() - 1 ) );
        }

        // Batch together runs of identical background cells.
        int blockStart = 0;
        char blockColour = '\0';
        for( int i = 0; i < backgroundColour.length(); i++ )
        {
            char colourIndex = backgroundColour.charAt( i );
            if( colourIndex == blockColour ) continue;

            if( blockColour != '\0' )
            {
                drawQuad( transform, renderer, x + blockStart * FONT_WIDTH, y, FONT_WIDTH * (i - blockStart), height, palette, greyscale, blockColour );
            }

            blockColour = colourIndex;
            blockStart = i;
        }

        if( blockColour != '\0' )
        {
            drawQuad( transform, renderer, x + blockStart * FONT_WIDTH, y, FONT_WIDTH * (backgroundColour.length() - blockStart), height, palette, greyscale, blockColour );
        }
    }

    public static void drawString(
        @Nonnull Matrix4f transform, @Nonnull IVertexBuilder renderer, float x, float y,
        @Nonnull TextBuffer text, @Nonnull TextBuffer textColour, @Nullable TextBuffer backgroundColour,
        @Nonnull Palette palette, boolean greyscale, float leftMarginSize, float rightMarginSize
    )
    {
        if( backgroundColour != null )
        {
            drawBackground( transform, renderer, x, y, backgroundColour, palette, greyscale, leftMarginSize, rightMarginSize, FONT_HEIGHT );
        }

        for( int i = 0; i < text.length(); i++ )
        {
<<<<<<< HEAD
            double[] colour = palette.getColour( 15 - "0123456789abcdef".indexOf( textColour.charAt( i ) ) );
=======
            double[] colour = palette.getColour( getColour( textColour.charAt( i ), Colour.White ) );
>>>>>>> c28b4688
            float r, g, b;
            if( greyscale )
            {
                r = g = b = toGreyscale( colour );
            }
            else
            {
                r = (float) colour[0];
                g = (float) colour[1];
                b = (float) colour[2];
            }

            // Draw char
            int index = text.charAt( i );
            if( index > 255 ) index = '?';
            drawChar( transform, renderer, x + i * FONT_WIDTH, y, index, r, g, b );
        }

    }

    public static void drawString(
        float x, float y, @Nonnull TextBuffer text, @Nonnull TextBuffer textColour, @Nullable TextBuffer backgroundColour,
        @Nonnull Palette palette, boolean greyscale, float leftMarginSize, float rightMarginSize
    )
    {
        bindFont();

        IRenderTypeBuffer.Impl renderer = Minecraft.getInstance().getRenderTypeBuffers().getBufferSource();
        drawString( IDENTITY, ((IRenderTypeBuffer) renderer).getBuffer( TYPE ), x, y, text, textColour, backgroundColour, palette, greyscale, leftMarginSize, rightMarginSize );
        renderer.finish();
    }

    public static void drawTerminalWithoutCursor(
        @Nonnull Matrix4f transform, @Nonnull IVertexBuilder buffer, float x, float y,
        @Nonnull Terminal terminal, boolean greyscale,
        float topMarginSize, float bottomMarginSize, float leftMarginSize, float rightMarginSize
    )
    {
        Palette palette = terminal.getPalette();
        int height = terminal.getHeight();

        // Top and bottom margins
        drawBackground(
            transform, buffer, x, y - topMarginSize,
            terminal.getBackgroundColourLine( 0 ), palette, greyscale,
            leftMarginSize, rightMarginSize, topMarginSize
        );

        drawBackground(
            transform, buffer, x, y + height * FONT_HEIGHT,
            terminal.getBackgroundColourLine( height - 1 ), palette, greyscale,
            leftMarginSize, rightMarginSize, bottomMarginSize
        );

        // The main text
        for( int i = 0; i < height; i++ )
        {
            drawString(
                transform, buffer, x, y + FixedWidthFontRenderer.FONT_HEIGHT * i,
                terminal.getLine( i ), terminal.getTextColourLine( i ), terminal.getBackgroundColourLine( i ),
                palette, greyscale, leftMarginSize, rightMarginSize
            );
        }
    }

    public static void drawCursor(
        @Nonnull Matrix4f transform, @Nonnull IVertexBuilder buffer, float x, float y,
        @Nonnull Terminal terminal, boolean greyscale
    )
    {
        Palette palette = terminal.getPalette();
        int width = terminal.getWidth();
        int height = terminal.getHeight();

        int cursorX = terminal.getCursorX();
        int cursorY = terminal.getCursorY();
        if( terminal.getCursorBlink() && cursorX >= 0 && cursorX < width && cursorY >= 0 && cursorY < height && FrameInfo.getGlobalCursorBlink() )
        {
            double[] colour = palette.getColour( 15 - terminal.getTextColour() );
            float r, g, b;
            if( greyscale )
            {
                r = g = b = toGreyscale( colour );
            }
            else
            {
                r = (float) colour[0];
                g = (float) colour[1];
                b = (float) colour[2];
            }

            drawChar( transform, buffer, x + cursorX * FONT_WIDTH, y + cursorY * FONT_HEIGHT, '_', r, g, b );
        }
    }

    public static void drawTerminal(
        @Nonnull Matrix4f transform, @Nonnull IVertexBuilder buffer, float x, float y,
        @Nonnull Terminal terminal, boolean greyscale,
        float topMarginSize, float bottomMarginSize, float leftMarginSize, float rightMarginSize
    )
    {
        drawTerminalWithoutCursor( transform, buffer, x, y, terminal, greyscale, topMarginSize, bottomMarginSize, leftMarginSize, rightMarginSize );
        drawCursor( transform, buffer, x, y, terminal, greyscale );
    }

    public static void drawTerminal(
        @Nonnull Matrix4f transform, float x, float y, @Nonnull Terminal terminal, boolean greyscale,
        float topMarginSize, float bottomMarginSize, float leftMarginSize, float rightMarginSize
    )
    {
        bindFont();

        IRenderTypeBuffer.Impl renderer = Minecraft.getInstance().getRenderTypeBuffers().getBufferSource();
        IVertexBuilder buffer = renderer.getBuffer( TYPE );
        drawTerminal( transform, buffer, x, y, terminal, greyscale, topMarginSize, bottomMarginSize, leftMarginSize, rightMarginSize );
        renderer.finish( TYPE );
    }

    public static void drawTerminal(
        float x, float y, @Nonnull Terminal terminal, boolean greyscale,
        float topMarginSize, float bottomMarginSize, float leftMarginSize, float rightMarginSize
    )
    {
        drawTerminal( IDENTITY, x, y, terminal, greyscale, topMarginSize, bottomMarginSize, leftMarginSize, rightMarginSize );
    }

    public static void drawEmptyTerminal( @Nonnull Matrix4f transform, @Nonnull IRenderTypeBuffer renderer, float x, float y, float width, float height )
    {
        Colour colour = Colour.BLACK;
        drawQuad( transform, renderer.getBuffer( TYPE ), x, y, width, height, colour.getR(), colour.getG(), colour.getB() );
    }

    public static void drawEmptyTerminal( @Nonnull Matrix4f transform, float x, float y, float width, float height )
    {
        bindFont();

        IRenderTypeBuffer.Impl renderer = Minecraft.getInstance().getRenderTypeBuffers().getBufferSource();
        drawEmptyTerminal( transform, renderer, x, y, width, height );
        renderer.finish();
    }

    public static void drawEmptyTerminal( float x, float y, float width, float height )
    {
        drawEmptyTerminal( IDENTITY, x, y, width, height );
    }

    public static void drawBlocker( @Nonnull Matrix4f transform, @Nonnull IRenderTypeBuffer renderer, float x, float y, float width, float height )
    {
        Colour colour = Colour.BLACK;
        drawQuad( transform, renderer.getBuffer( Type.BLOCKER ), x, y, width, height, colour.getR(), colour.getG(), colour.getB() );
    }

    private static void bindFont()
    {
        Minecraft.getInstance().getTextureManager().bindTexture( FONT );
        RenderSystem.texParameter( GL11.GL_TEXTURE_2D, GL11.GL_TEXTURE_WRAP_S, GL11.GL_CLAMP );
    }

    private static final class Type extends RenderState
    {
        private static final int GL_MODE = GL11.GL_TRIANGLES;

        private static final VertexFormat FORMAT = DefaultVertexFormats.POSITION_COLOR_TEX;

        static final RenderType MAIN = RenderType.makeType(
            "terminal_font", FORMAT, GL_MODE, 1024,
            false, false, // useDelegate, needsSorting
            RenderType.State.getBuilder()
                .texture( new RenderState.TextureState( FONT, false, false ) ) // blur, minimap
                .alpha( DEFAULT_ALPHA )
                .lightmap( LIGHTMAP_DISABLED )
                .writeMask( COLOR_WRITE )
                .build( false )
        );

        static final RenderType BLOCKER = RenderType.makeType(
            "terminal_blocker", FORMAT, GL_MODE, 256,
            false, false, // useDelegate, needsSorting
            RenderType.State.getBuilder()
                .texture( new RenderState.TextureState( FONT, false, false ) ) // blur, minimap
                .alpha( DEFAULT_ALPHA )
                .writeMask( DEPTH_WRITE )
                .lightmap( LIGHTMAP_DISABLED )
                .build( false )
        );

        private Type( String name, Runnable setup, Runnable destroy )
        {
            super( name, setup, destroy );
        }
    }
}<|MERGE_RESOLUTION|>--- conflicted
+++ resolved
@@ -82,7 +82,7 @@
 
     private static void drawQuad( Matrix4f transform, IVertexBuilder buffer, float x, float y, float width, float height, Palette palette, boolean greyscale, char colourIndex )
     {
-        double[] colour = palette.getColour( getColour( colourIndex, Colour.Black ) );
+        double[] colour = palette.getColour( getColour( colourIndex, Colour.BLACK ) );
         float r, g, b;
         if( greyscale )
         {
@@ -150,11 +150,7 @@
 
         for( int i = 0; i < text.length(); i++ )
         {
-<<<<<<< HEAD
-            double[] colour = palette.getColour( 15 - "0123456789abcdef".indexOf( textColour.charAt( i ) ) );
-=======
-            double[] colour = palette.getColour( getColour( textColour.charAt( i ), Colour.White ) );
->>>>>>> c28b4688
+            double[] colour = palette.getColour( getColour( textColour.charAt( i ), Colour.BLACK ) );
             float r, g, b;
             if( greyscale )
             {
