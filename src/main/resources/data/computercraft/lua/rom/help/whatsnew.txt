<<<<<<< HEAD
New features in CC: Tweaked 1.91.1

* Fix crash when turtles interact with an entity.
=======
New features in CC: Tweaked 1.92.0

* Bump Cobalt version:
  * Add support for the __pairs metamethod.
  * string.format now uses the __tostring metamethod.
* Add date-specific MOTDs (MCJack123).

And several bug fixes:
* Correctly handle tabs within textutils.unserailizeJSON.
* Fix sheep not dropping items when sheered by turtles.
>>>>>>> 748ebbe6

Type "help changelog" to see the full version history.<|MERGE_RESOLUTION|>--- conflicted
+++ resolved
@@ -1,8 +1,3 @@
-<<<<<<< HEAD
-New features in CC: Tweaked 1.91.1
-
-* Fix crash when turtles interact with an entity.
-=======
 New features in CC: Tweaked 1.92.0
 
 * Bump Cobalt version:
@@ -13,6 +8,5 @@
 And several bug fixes:
 * Correctly handle tabs within textutils.unserailizeJSON.
 * Fix sheep not dropping items when sheered by turtles.
->>>>>>> 748ebbe6
 
 Type "help changelog" to see the full version history.