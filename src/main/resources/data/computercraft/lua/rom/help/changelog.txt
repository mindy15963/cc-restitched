<<<<<<< HEAD
# New features in CC: Tweaked 1.90.1

* Update to Forge 32.0.69
=======
# New features in CC: Tweaked 1.90.2

* Fix generic peripherals not being registered outside a dev environment.
>>>>>>> ac7979fb

# New features in CC: Tweaked 1.90.0

* Add cc.image.nft module, for working with nft files. (JakobDev)
* [experimental] Provide a generic peripheral for any tile entity without an existing one. We currently provide methods for working with inventories, fluid tanks and energy storage. This is disabled by default, and must be turned on in the config.
* Add configuration to control the sizes of monitors and terminals.
* Add configuration to control maximum render distance of monitors.
* Allow getting "detailed" information about an item, using `turtle.getItemDetail(slot, true)`. This will contain the same information that the generic peripheral supplies.

And several bug fixes:
* Add back config for allowing interacting with command computers.
* Fix write method missing from printers.
* Fix dupe bug when killing an entity with a turtle.
* Correctly supply port in the Host header (neumond).
* Fix `turtle.craft` failing when missing an argument.
* Fix deadlock when mistakenly "watching" an unloaded chunk.
* Fix full path of files being leaked in some errors.

Type "help changelog" to see the full version history.

# New features in CC: Tweaked 1.89.1

* Fix crashes when rendering monitors of varying sizes.

# New features in CC: Tweaked 1.89.0

* Compress monitor data, reducing network traffic by a significant amount.
* Allow limiting the bandwidth monitor updates use.
* Several optimisations to monitor rendering (@Lignum).
* Expose block and item tags to turtle.inspect and turtle.getItemDetail.

And several bug fixes:
* Fix settings.load failing on defined settings.
* Fix name of the `ejectDisk` peripheral method.

# New features in CC: Tweaked 1.88.1

* Fix error on objects with too many methods.

# New features in CC: Tweaked 1.88.0

* Computers and turtles now preserve their ID when broken.
* Add `peripheral.getName` - returns the name of a wrapped peripheral.
* Reduce network overhead of monitors and terminals.
* Add a TBO backend for monitors, with a significant performance boost.
* The Lua REPL warns when declaring locals (lupus590, exerro)
* Add config to allow using command computers in survival.
* Add fs.isDriveRoot - checks if a path is the root of a drive.
* `cc.pretty` can now display a function's arguments and where it was defined. The Lua REPL will show arguments by default.
* Move the shell's `require`/`package` implementation to a separate `cc.require` module.
* Move treasure programs into a separate external data pack.

And several bug fixes:
* Fix io.lines not accepting arguments.
* Fix settings.load using an unknown global (MCJack123).
* Prevent computers scanning peripherals twice.

# New features in CC: Tweaked 1.87.1

* Fix blocks not dropping items in survival.

# New features in CC: Tweaked 1.87.0

* Add documentation to many Lua functions. This is published online at https://tweaked.cc/.
* Replace to pretty-printer in the Lua REPL. It now supports displaying functions and recursive tables. This printer is may be used within your own code through the `cc.pretty` module.
* Add `fs.getCapacity`. A complement to `fs.getFreeSpace`, this returns the capacity of the supplied drive.
* Add `fs.getAttributes`. This provides file size and type, as well as creation and modification time.
* Update Cobalt version. This backports several features from Lua 5.2 and 5.3:
  - The `__len` metamethod may now be used by tables.
  - Add `\z`, hexadecimal (`\x00`) and unicode (`\u0000`) string escape codes.
  - Add `utf8` lib.
  - Mirror Lua's behaviour of tail calls more closely. Native functions are no longer tail called, and tail calls are displayed in the stack trace.
  - `table.unpack` now uses `__len` and `__index` metamethods.
  - Parser errors now include the token where the error occured.
* Add `textutils.unserializeJSON`. This can be used to decode standard JSON and stringified-NBT.
* The `settings` API now allows "defining" settings. This allows settings to specify a default value and description.
* Enable the motd on non-pocket computers.
* Allow using the menu with the mouse in edit and paint (JakobDev).
* Add Danish and Korean translations (ChristianLW, mindy15963)
* Fire `mouse_up` events in the monitor program.
* Allow specifying a timeout to `websocket.receive`.
* Increase the maximimum limit for websocket messages.
* Optimise capacity checking of computer/disk folders.

And several bug fixes:
* Fix turtle texture being incorrectly oriented (magiczocker10).
* Prevent copying folders into themselves.
* Normalise file paths within shell.setDir (JakobDev)
* Fix turtles treating waterlogged blocks as water.
* Register an entity renderer for the turtle's fake player.

# New features in CC: Tweaked 1.86.2

* Fix peripheral.getMethods returning an empty table
* Update to Minecraft 1.15.2. This is currently alpha-quality and so is missing
  missing features and may be unstable.

# New features in CC: Tweaked 1.86.1

* Add a help message to the Lua REPL's exit function
* Add more MOTD messages. (osmarks)
* GPS requests are now made anonymously (osmarks)
* Minor memory usage improvements to Cobalt VM.

And several bug fixes:
* Fix error when calling `write` with a number.
* Add missing assertion to `io.write`.
* Fix incorrect coordinates in `mouse_scroll` events.

# New features in CC: Tweaked 1.86.0

* Add PATCH and TRACE HTTP methods. (jaredallard)
* Add more MOTD messages. (JakobDev)
* Allow removing and adding turtle upgrades via CraftTweaker.

And several bug fixes:
* Fix crash when interacting with Wearable Backpacks.

# New features in CC: Tweaked 1.85.2

* Fix crashes when using the mouse with advanced computers.

# New features in CC: Tweaked 1.85.1

* Add basic mouse support to `read`

And several bug fixes:
* Fix turtles not having breaking particles.
* Correct rendering of monitors when underwater.
* Adjust the position from where turtle performs actions, correcting the behaviour of some interactions.
* Fix several crashes when the turtle performs some action.

# New features in CC: Tweaked 1.85.0

* Window.reposition now allows changing the redirect buffer
* Add cc.completion and cc.shell.completion modules
* command.exec also returns the number of affected objects, when exposed by the game.

And several bug fixes:
* Change how turtle mining drops are handled, improving compatibility with some mods.
* Fix several GUI desyncs after a turtle moves.
* Fix os.day/os.time using the incorrect world time.
* Prevent wired modems dropping incorrectly.
* Fix mouse events not firing within the computer GUI.

# New features in CC: Tweaked 1.84.1

* Update to latest Forge

# New features in CC: Tweaked 1.84.0

* Improve validation in rename, copy and delete programs
* Add window.getLine - the inverse of blit
* turtle.refuel no longer consumes more fuel than needed
* Add "cc.expect" module, for improved argument type checks
* Mount the ROM from all mod jars, not just CC's

And several bug fixes:
* Ensure file error messages use the absolute correct path
* Fix NPE when closing a file multiple times.
* Do not load chunks when calling writeDescription.
* Fix the signature of loadfile
* Fix turtles harvesting blocks multiple times
* Improve thread-safety of various peripherals
* Prevent printed pages having massive/malformed titles

# New features in CC: Tweaked 1.83.1

* Add several new MOTD messages (JakobDev)

And several bug fixes:
* Fix type check in `rednet.lookup`
* Error if turtle and pocket computer programs are run on the wrong system (JakobDev)
* Do not discard varargs after a nil.

# New features in CC: Tweaked 1.83.0

* Add Chinese translation (XuyuEre)
* Small performance optimisations for packet sending.
* Provide an `arg` table to programs fun from the shell, similar to PUC Lua.
* Add `os.date`, and handle passing datetime tables to `os.time`, making them largely compatible with PUC Lua.
* `rm` and `mkdir` accept multiple arguments (hydraz, JakobDev).
* Rework rendering of in-hand pocket computers.
* Prevent rendering of a bounding box on a monitor's screen.
* Refactor Lua-side type checking code into a single method. Also include the function name in error messages.

And several bug fixes:
* Fix incorrect computation of server-tick budget.
* Fix list-based config options not reloading.
* Ensure `require` is usable within the Lua REPL.

# New features in CC: Tweaked 1.82.3

* Make computers' redstone input handling consistent with repeaters. Redstone inputs parallel to the computer will now be picked up.

And several bug fixes:
* Fix `turtle.compare*()` crashing the server.
* Fix Cobalt leaking threads when coroutines blocked on Java methods are discarded.
* Fix `rawset` allowing nan keys
* Fix several out-of-bounds exceptions when handling malformed patterns.

# New features in CC: Tweaked 1.82.2

* Don't tie `turtle.refuel`/the `refuel` script's limits to item stack sizes

And several bug fixes:
* Fix changes to Project:Red inputs not being detected.
* Convert non-modem peripherals to multiparts too, fixing crash with Proportional Destruction Particles
* Remove a couple of over-eager error messages
* Fix wired modems not correctly saving their attached peripherals

# New features in CC: Tweaked 1.82.1

* Make redstone updates identical to vanilla behaviour
* Update German translation

# New features in CC: Tweaked 1.82.0

* Warn when `pastebin put` potentially triggers spam protection (Lemmmy)
* Display HTTP errors on pastebin requests (Lemmmy)
* Attach peripherals on the main thread, rather than deferring to the computer thread.
* Computers may now be preemptively interrupted if they run for too long. This reduces the risk of malicious or badly written programs making other computers unusable.
* Reduce overhead of running with a higher number of computer threads.
* Set the initial multishell tab when starting the computer. This fixes the issue where you would not see any content until the first yield.
* Allow running `pastebin get|url` with the URL instead (e.g. `pastebin run https://pastebin.com/LYAxmSby`).
* Make `os.time`/`os.day` case insensitive.
* Add translations for several languages: Brazilian Portuguese (zardyh), Swedish (nothjarnan), Italian (Ale32bit), French(absolument), German (Wilma456), Spanish (daelvn)
* Improve JEI integration for turtle/pocket computer upgrades. You can now see recipes and usages of any upgrade or upgrade combination.
* Associate turtle/pocket computer upgrades with the mod which registered them. For instance, a "Sensing Turtle" will now be labelled as belonging to Plethora.
* Fire `key_up` and `mouse_up` events when closing the GUI.
* Allow limiting the amount of server time computers can consume.
* Add several new events for turtle refuelling and item inspection. Should allow for greater flexibility in add on mods in the future.
* `rednet.send` returns if the message was sent. Restores behaviour present before CC 1.6 (Luca0208)
* Add MCMP integration for wireless and ender modems.
* Make turtle crafting more consistent with vanilla behaviour.
* `commands.getBlockInfo(s)` now also includes NBT.
* Turtles will no longer reset their label when clicked with an unnamed name tag.

And several bug fixes:
* Update Cobalt (fixes `load` not unwind the stack)
* Fix `commands.collapseArgs` appending a trailing space.
* Fix leaking file descriptors when closing (see [this JVM bug!](https://bugs.java.com/bugdatabase/view_bug.do?bug_id=JDK-8220477))
* Fix NPE on some invalid URLs
* Fix pocket computer API working outside of the player inventory
* Fix printing not updating the output display state.

# New features in CC: Tweaked 1.81.1

* Fix colour.*RGB using 8-bit values, rather than 0-1 floats.

# New features in CC: Tweaked 1.81.0

* Handle connection errors on websockets (Devilholk)
* Make `require` a little more consistent with PUC Lua, passing the required name to modules and improving error messages.
* Track how long each turtle action takes within the profiling tools
* Bump Cobalt version
  * Coroutines are no longer backed by threads, reducing overhead of coroutines.
  * Maximum stack depth is much larger (2^16 rather than 2^8)
  * Stack is no longer unwound when an unhandled error occurs, meaning `debug.traceback` can be used on dead coroutines.
* Reduce jar size by reducing how many extra files we bundle.
* Add `term.nativePaletteColo(u)r` (Lignum)
* Split `colours.rgb8` into `colours.packRGB` and `colours.unpackRGB` (Lignum)
* Printers now only accept paper and ink, rather than any item
* Allow scrolling through the multishell tab bar, when lots of programs are running. (Wilma456)

And several bug fixes:
* Fix modems not being advanced when they should be
* Fix direction of some peripheral blocks not being set
* Strip `\r` from `.readLine` on binary handles.
* Websockets handle pings correctly
* Fix turtle peripherals becoming desynced on chunk unload.
* `/computercraft` table are now truncated correctly.

# New features in CC: Tweaked 1.80pr1.14

* Allow seeking within ROM files.
* Fix not being able to craft upgraded turtles or pocket computers when Astral Sorcery was installed.
* Make several tile entities (modems, cables, and monitors) non-ticking, substantially reducing their overhead,

And several bug fixes:
* Fix cables not rendering the breaking steps
* Try to prevent `/computercraft_copy` showing up in auto-complete.
* Fix several memory leaks and other issues with ROM mounts.

# New features in CC: Tweaked 1.80pr1.13

* `websocket_message` and `.receive` now return whether a message was binary or not.
* `websocket_close` events may contain a status code and reason the socket was closed.
* Enable the `debug` library by default.
* Clean up configuration files, moving various properties into sub-categories.
* Rewrite the HTTP API to use Netty.
* HTTP requests may now redirect from http to https if the server requests it.
* Add config options to limit various parts of the HTTP API:
  * Restrict the number of active http requests and websockets.
  * Limit the size of HTTP requests and responses.
  * Introduce a configurable timeout
* `.getResponseCode` also returns the status text associated with that status code.

And several bug fixes:
* Fix being unable to create resource mounts from individual files.
* Sync computer state using TE data instead.
* Fix `.read` always consuming a multiple of 8192 bytes for binary handles.

# New features in CC: Tweaked 1.80pr1.12

* Using longs inside `.seek` rather than 32 bit integers. This allows you to seek in very large files.
* Move the `/computer` command into the main `/computercraft` command
* Allow copying peripheral names from a wired modem's attach/detach chat message.

And several bug fixes
* Fix `InventoryUtil` ignoring the stack limit when extracting items
* Fix computers not receiving redstone inputs sent through another block.
* Fix JEI responding to key-presses when within a computer or turtle's inventory.

# New features in CC: Tweaked 1.80pr1.11

* Rename all tile entities to have the correct `computercraft:` prefix.
* Fix files not being truncated when opened for a write.
* `.read*` methods no longer fail on malformed unicode. Malformed input is replaced with a fake character.
* Fix numerous issues with wireless modems being attached to wired ones.
* Prevent deadlocks within the wireless modem code.
* Create coroutines using a thread pool, rather than creating a new thread each time. Should make short-lived coroutines (such as iterators) much more performance friendly.
* Create all CC threads under appropriately named thread groups.

# New features in CC: Tweaked 1.80pr1.10

This is just a minor bugfix release to solve some issues with the filesystem rewrite
* Fix computers not loading if resource packs are enabled
* Fix stdin not being recognised as a usable input
* Return an unsigned byte rather than a signed one for no-args `.read()`

# New features in CC: Tweaked 1.80pr1.9

* Add German translation (Vexatos)
* Add `.getCursorBlink` to monitors and terminals.
* Allow sending binary messages with websockets.
* Extend `fs` and `io` APIs
   * `io` should now be largely compatible with PUC Lua's implementation (`:read("n")` is not currently supported).
   * Binary readable file handles now support `.readLine`
   * Binary file handles now support `.seek(whence: string[, position:number])`, taking the same arguments as PUC Lua's method.

And several bug fixes:
* Fix `repeat` program crashing when malformed rednet packets are received (gollark/osmarks)
* Reduce risk of deadlock when calling peripheral methods.
* Fix speakers being unable to play sounds.

# New features in CC: Tweaked 1.80pr1.8

* Bump Cobalt version
  * Default to using little endian in string.dump
  * Remove propagation of debug hooks to child coroutines
  * Allow passing functions to `debug.getlocal`, al-la Lua 5.2
* Add Charset support for bundled cables
* `/computercraft` commands are more generous in allowing computer selectors to fail.
* Remove bytecode loading disabling from bios.lua.

And several bug fixes:
* Fix stack overflow when using `turtle.place` with a full inventory
* Fix in-hand printout rendering causing visual glitches.

# New features in CC: Tweaked 1.80pr1.7

 * Add `.getNameLocal` to wired modems: provides the name that computer is exposed as on the network. This is mostly useful for working with Plethora's transfer locations, though could have other purposes.
 * Change turtle block breaking to closer conform to how players break blocks.
 * Rewrite rendering of printed pages, allowing them to be held in hand, and placed in item frames.

And several bug fixes:
 * Improve formatting of `/computercraft` when run by a non-player.
 * Fix pocket computer terminals not updating when being held.
 * Fix a couple of minor blemishes in the GUI textures.
 * Fix sign text not always being set when placed.
 * Cache turtle fakeplayer, hopefully proving some minor performance improvements.

# New features in CC: Tweaked 1.80pr1.6

* Allow network cables to work with compact machines.
* A large number of improvements to the `/computercraft` command, including:
  * Ensure the tables are correctly aligned
  * Remove the output of the previous invocation of that command when posting to chat.
  * `/computercraft track` is now per-user, instead of global.
  * We now track additional fields, such as the number of peripheral calls, http requests, etc... You can specify these as an optional argument to `/computercraft track dump` to see them.
* `wget` automatically determines the filename (Luca0208)
* Allow using alternative HTTP request methods (`DELETE`, `PUT`, etc...)
* Enable Gzip compression for websockets.
* Fix monitors not rendering when optifine shaders are enabled. There are still issues (they are tinted orange during the night), but it is an improvement.

And several bug fixes:
* Fix `.isDiskPresent()` always returning true.
* Fix peripherals showing up on wired networks when they shouldn't be.
* Fix `turtle.place()` crashing the server in some esoteric conditions.
* Remove upper bound on the number of characters than can be read with `.read(n: number)`.
* Fix various typos in `keys.lua` (hugeblank)

# New features in CC: Tweaked 1.80pr1.5

* Several additional fixes to monitors, solving several crashes and graphical glitches.
* Add recipes to upgrade computers, turtles and pocket computers.

# New features in CC: Tweaked 1.80pr1.4

* Verify the action can be completed in `copy`, `rename` and `mkdir` commands.
* Add `/rom/modules` so the package path.
* Add `read` to normal file handles - allowing reading a given number of characters.
* Various minor bug fixes.
* Ensure ComputerCraft peripherals are thread-safe. This fixes multiple Lua errors and crashes with modems monitors.
* Add `/computercraft track` command, for monitoring how long computers execute for.
* Add ore dictionary support for recipes.
* Track which player owns a turtle. This allows turtles to play nicely with various claim/grief prevention systems.
* Add config option to disable various turtle actions.
* Add an API for extending wired networks.
* Add full-block wired modems.
* Several minor bug fixes.

# New features in CC: Tweaked 1.80pr1.3

* Add `/computercraft` command, providing various diagnostic tools.
* Make `http.websocket` synchronous and add `http.websocketAsync`.
* Restore binary compatibility for `ILuaAPI`.

# New features in CC: Tweaked 1.80pr1.2

* Fix `term.getTextScale()` not working across multiple monitors.
* Fix computer state not being synced to client when turning on/off.
* Provide an API for registering custom APIs.
* Render turtles called "Dinnerbone" or "Grumm" upside*down.
* Fix `getCollisionBoundingBox` not using all AABBs.
* **Experimental:** Add map-like rendering for pocket computers.

# New features in CC: Tweaked 1.80pr1.1

* Large numbers of bug fixes, stabilisation and hardening.
* Replace LuaJ with Cobalt.
* Allow running multiple computers at the same time.
* Add config option to enable Lua's debug API.
* Add websocket support to HTTP library.
* Add `/computer` command, allowing one to queue events on command computers.
* Fix JEI's handling of various ComputerCraft items.
* Make wired cables act more like multiparts.
* Add turtle and pocket recipes to recipe book.
* Flash pocket computer's light when playing a note.

# New Features in ComputerCraft 1.80pr1:

* Update to Minecraft 1.12.2
* Large number of bug fixes and stabilisation.
* Allow loading bios.lua files from resource packs.
* Fix texture artefacts when rendering monitors.
* Improve HTTP whitelist functionality and add an optional blacklist.
* Add support for completing Lua's self calls (`foo:bar()`).
* Add binary mode to HTTP.
* Use file extensions for ROM files.
* Automatically add `.lua` when editing files, and handle running them in the shell.
* Add require to the shell environment.
* Allow startup to be a directory.
* Add speaker peripheral and corresponding turtle and pocket upgrades.
* Add pocket computer upgrades.
* Allow turtles and pocket computers to be dyed any colour.
* Allow computer and monitors to configure their palette. Also allow normal computer/monitors to use any colour converting it to greyscale.
* Add extensible pocket computer upgrade system, including ender modem upgrade.
* Add config option to limit the number of open files on a computer.
* Monitors glow in the dark.
* http_failure event includes the HTTP handle if available.
* HTTP responses include the response headers.

# New Features in ComputerCraft 1.79:

* Ported ComputerCraftEdu to Minecraft 1.8.9
* Fixed a handful of bugs in ComputerCraft

# New Features in ComputerCraft 1.77:

* Ported to Minecraft 1.8.9
* Added `settings` API
* Added `set` and `wget` programs
* Added settings to disable multishell, startup scripts, and tab completion on a per-computer basis. The default values for these settings can be customised in ComputerCraft.cfg
* All Computer and Turtle items except Command Computers can now be mounted in Disk Drives

# New Features in ComputerCraft 1.76:

* Ported to Minecraft 1.8
* Added Ender Modems for cross-dimensional communication
* Fixed handling of 8-bit characters. All the characters in the ISO 8859-1 codepage can now be displayed
* Added some extra graphical characters in the unused character positions, including a suite of characters for Teletext style drawing
* Added support for the new commands in Minecraft 1.8 to the Command Computer
* The return values of `turtle.inspect()` and `commands.getBlockInfo()` now include blockstate information
* Added `commands.getBlockInfos()` function for Command Computers
* Added new `peripherals` program
* Replaced the `_CC_VERSION` and `_MC_VERSION` constants with a new `_HOST` constant
* Shortened the length of time that "Ctrl+T", "Ctrl+S" and "Ctrl+R" must be held down for to terminate, shutdown and reboot the computer
* `textutils.serialiseJSON()` now takes an optional parameter allowing it to produce JSON text with unquoted object keys. This is used by all autogenerated methods in the `commands` api except for "title" and "tellraw"
* Fixed many bugs

# New Features in ComputerCraft 1.75:

* Fixed monitors sometimes rendering without part of their text.
* Fixed a regression in the `bit` API.

# New Features in ComputerCraft 1.74:

* Added tab completion to `edit`, `lua` and the shell.
* Added `textutils.complete()`, `fs.complete()`, `shell.complete()`, `shell.setCompletionFunction()` and `help.complete()`.
* Added tab completion options to `read()`.
* Added `key_up` and `mouse_up` events.
* Non-advanced terminals now accept both grey colours.
* Added `term.getTextColour()`, `term.getBackgroundColour()` and `term.blit()`.
* Improved the performance of text rendering on Advanced Computers.
* Added a "Run" button to the edit program on Advanced Computers.
* Turtles can now push players and entities (configurable).
* Turtles now respect server spawn protection (configurable).
* Added a turtle permissions API for mod authors.
* Implemented a subset of the Lua 5.2 API so programs can be written against it now, ahead of a future Lua version upgrade.
* Added a config option to disable parts of the Lua 5.1 API which will be removed when a future Lua version upgrade happens.
* Command Computers can no longer be broken by survival players.
* Fixed the "pick block" key not working on ComputerCraft items in creative mode.
* Fixed the `edit` program being hard to use on certain European keyboards.
* Added `_CC_VERSION` and `_MC_VERSION` constants.

# New Features in ComputerCraft 1.73:

* The `exec` program, `commands.exec()` and all related Command Computer functions now return the console output of the command.
* Fixed two multiplayer crash bugs.

# New Features in ComputerCraft 1.7:

* Added Command Computers
* Added new API: `commands`
* Added new programs: `commands`, `exec`
* Added `textutils.serializeJSON()`
* Added `ILuaContext.executeMainThreadTask()` for peripheral developers
* Disk Drives and Printers can now be renamed with Anvils
* Fixed various bugs, crashes and exploits
* Fixed problems with HD texture packs
* Documented the new features in the in-game help

# New Features in ComputerCraft 1.65:

* Fixed a multiplayer-only crash with `turtle.place()`
* Fixed some problems with `http.post()`
* Fixed `fs.getDrive()` returning incorrect results on remote peripherals

# New Features in ComputerCraft 1.64:

* Ported to Minecraft 1.7.10
* New turtle functions: `turtle.inspect()`, `turtle.inspectUp()`, `turtle.inspectDown()`, `turtle.getItemDetail()`
* Lots of bug and crash fixes, a huge stability improvement over previous versions

# New Features in ComputerCraft 1.63:

* Turtles can now be painted with dyes, and cleaned with water buckets
* Added a new game: Redirection - ComputerCraft Edition
* Turtle label nameplates now only show when the Turtle is moused-over
* The HTTP API is now enabled by default, and can be configured with a whitelist of permitted domains
* `http.get()` and `http.post()` now accept parameters to control the request headers
* New fs function: `fs.getDir( path )`
* Fixed some bugs

# New Features in ComputerCraft 1.62:

* Added IRC-style commands to the `chat` program
* Fixed some bugs and crashes

# New Features in ComputerCraft 1.6:

* Added Pocket Computers
* Added a multi-tasking system for Advanced Computers and Turtles
* Turtles can now swap out their tools and peripherals at runtime
* Turtles can now carry two tools or peripherals at once in any combination
* Turtles and Computers can now be labelled using Name Tags and Anvils
* Added a configurable fuel limit for Turtles
* Added hostnames, protocols and long distance routing to the rednet API
* Added a peer-to-peer chat program to demonstrate new rednet capabilities
* Added a new game, only on Pocket Computers: "falling" by GopherATL
* File system commands in the shell now accept wildcard arguments
* The shell now accepts long arguments in quotes
* Terminal redirection now no longer uses a stack-based system. Instead: `term.current()` gets the current terminal object and `term.redirect()` replaces it. `term.restore()` has been removed.
* Added a new Windowing API for addressing sub-areas of the terminal
* New programs: `fg`, `bg`, `multishell`, `chat`, `repeat`, `redstone`, `equip`, `unequip`
* Improved programs: `copy`, `move`, `delete`, `rename`, `paint`, `shell`
* Removed programs: `redset`, `redprobe`, `redpulse`
* New APIs: `window`, `multishell`
* New turtle functions: `turtle.equipLeft()` and `turtle.equipRight()`
* New peripheral functions: `peripheral.find( [type] )`
* New rednet functions: `rednet.host( protocol, hostname )`, `rednet.unhost( protocol )`, `rednet.locate( protocol, [hostname] )`
* New fs function: `fs.find( wildcard )`
* New shell functions: `shell.openTab()`, `shell.switchTab( [number] )`
* New event `term_resize` fired when the size of a terminal changes
* Improved rednet functions: `rednet.send()`, `rednet.broadcast()` and `rednet.receive()`now take optional protocol parameters
* `turtle.craft(0)` and `turtle.refuel(0)` now return true if there is a valid recipe or fuel item, but do not craft of refuel anything
* `turtle.suck( [limit] )` can now be used to limit the number of items picked up
* Users of `turtle.dig()` and `turtle.attack()` can now specify which side of the turtle to look for a tool to use (by default, both will be considered)
* `textutils.serialise( text )` now produces human-readable output
* Refactored most of the codebase and fixed many old bugs and instabilities, turtles should never ever lose their content now
* Fixed the `turtle_inventory` event firing when it shouldn't have
* Added error messages to many more turtle functions after they return false
* Documented all new programs and API changes in the `help` system

# New Features in ComputerCraft 1.58:

* Fixed a long standing bug where turtles could lose their identify if they travel too far away
* Fixed use of deprecated code, ensuring mod compatibility with the latest versions of Minecraft Forge, and world compatibility with future versions of Minecraft

# New Features in ComputerCraft 1.57:

* Ported to Minecraft 1.6.4
* Added two new Treasure Disks: Conway's Game of Life by vilsol and Protector by fredthead
* Fixed a very nasty item duplication bug

# New Features in ComputerCraft 1.56:

* Added Treasure Disks: Floppy Disks in dungeons which contain interesting community made programs. Find them all!
* All turtle functions now return additional error messages when they fail.
* Resource Packs with Lua Programs can now be edited when extracted to a folder, for easier editing.

# New Features in ComputerCraft 1.55:

* Ported to Minecraft 1.6.2
* Added Advanced Turtles
* Added `turtle_inventory` event. Fires when any change is made to the inventory of a turtle
* Added missing functions `io.close`, `io.flush`, `io.input`, `io.lines`, `io.output`
* Tweaked the screen colours used by Advanced Computers, Monitors and Turtles
* Added new features for Peripheral authors
* Lua programs can now be included in Resource Packs

# New Features in ComputerCraft 1.52:

* Ported to Minecraft 1.5.1

# New Features in ComputerCraft 1.51:

* Ported to Minecraft 1.5
* Added Wired Modems
* Added Networking Cables
* Made Wireless Modems more expensive to craft
* New redstone API functions: `getAnalogInput()`, `setAnalogOutput()`, `getAnalogOutput()`
* Peripherals can now be controlled remotely over wired networks. New peripheral API function: `getNames()`
* New event: `monitor_resize` when the size of a monitor changes
* Except for labelled computers and turtles, ComputerCraft blocks no longer drop items in creative mode
* The pick block function works in creative mode now works for all ComputerCraft blocks
* All blocks and items now use the IDs numbers assigned by FTB by default
* Fixed turtles sometimes placing blocks with incorrect orientations
* Fixed Wireless modems being able to send messages to themselves
* Fixed `turtle.attack()` having a very short range
* Various bugfixes

# New Features in ComputerCraft 1.5:

* Redesigned Wireless Modems; they can now send and receive on multiple channels, independent of the computer ID. To use these features, interface with modem peripherals directly. The rednet API still functions as before
* Floppy Disks can now be dyed with multiple dyes, just like armour
* The `excavate` program now retains fuel in it's inventory, so can run unattended
* `turtle.place()` now tries all possible block orientations before failing
* `turtle.refuel(0)` returns true if a fuel item is selected
* `turtle.craft(0)` returns true if the inventory is a valid recipe
* The in-game help system now has documentation for all the peripherals and their methods, including the new modem functionality
* A romantic surprise

# New Features in ComputerCraft 1.48:

* Ported to Minecraft 1.4.6
* Advanced Monitors now emit a `monitor_touch` event when right clicked
* Advanced Monitors are now cheaper to craft
* Turtles now get slightly less fuel from items
* Computers can now interact with Command Blocks (if enabled in ComputerCraft.cfg)
* New API function: `os.day()`
* A christmas surprise

# New Features in ComputerCraft 1.45:

* Added Advanced Computers
* Added Advanced Monitors
* New program: paint by nitrogenfingers
* New API: `paintutils`
* New term functions: `term.setBackgroundColor`, `term.setTextColor`, `term.isColor`
* New turtle function: `turtle.transferTo`

# New Features in ComputerCraft 1.43:

* Added Printed Pages
* Added Printed Books
* Fixed incompatibility with Forge 275 and above
* Labelled Turtles now keep their fuel when broken

# New Features in ComputerCraft 1.42:

* Ported to Minecraft 1.3.2
* Added Printers
* Floppy Disks can be dyed different colours
* Wireless Crafty Turtles can now be crafted
* New textures
* New forge config file
* Bug fixes

# New Features in ComputerCraft 1.4:

* Ported to Forge Mod Loader. ComputerCraft can now be ran directly from the .zip without extraction
* Added Farming Turtles
* Added Felling Turtles
* Added Digging Turtles
* Added Melee Turtles
* Added Crafty Turtles
* Added 14 new Turtle Combinations accessible by combining the turtle upgrades above
* Labelled computers and turtles can now be crafted into turtles or other turtle types without losing their ID, label and data
* Added a "Turtle Upgrade API" for mod developers to create their own tools and peripherals for turtles
* Turtles can now attack entities with `turtle.attack()`, and collect their dropped items
* Turtles can now use `turtle.place()` with any item the player can, and can interact with entities
* Turtles can now craft items with `turtle.craft()`
* Turtles can now place items into inventories with `turtle.drop()`
* Changed the behaviour of `turtle.place()` and `turtle.drop()` to only consider the currently selected slot
* Turtles can now pick up items from the ground, or from inventories, with `turtle.suck()`
* Turtles can now compare items in their inventories
* Turtles can place signs with text on them with `turtle.place( [signText] )`
* Turtles now optionally require fuel items to move, and can refuel themselves
* The size of the the turtle inventory has been increased to 16
* The size of the turtle screen has been increased
* New turtle functions: `turtle.compareTo( [slotNum] )`, `turtle.craft()`, `turtle.attack()`, `turtle.attackUp()`, `turtle.attackDown()`, `turtle.dropUp()`, `turtle.dropDown()`, `turtle.getFuelLevel()`, `turtle.refuel()`
* New disk function: disk.getID()
* New turtle programs: `craft`, `refuel`
* `excavate` program now much smarter: Will return items to a chest when full, attack mobs, and refuel itself automatically
* New API: `keys`
* Added optional Floppy Disk and Hard Drive space limits for computers and turtles
* New `fs` function: `fs.getFreeSpace( path )`, also `fs.getDrive()` works again
* The send and receive range of wireless modems now increases with altitude, allowing long range networking from high-altitude computers (great for GPS networks)
* `http.request()` now supports https:// URLs
* Right clicking a Disk Drive with a Floppy Disk or a Record when sneaking will insert the item into the Disk Drive automatically
* The default size of the computer screen has been increased
* Several stability and security fixes. LuaJ can now no longer leave dangling threads when a computer is unloaded, turtles can no longer be destroyed by tree leaves or walking off the edge of the loaded map. Computers no longer crash when used with RedPower frames.

# New Features in ComputerCraft 1.31:

* Ported to Minecraft 1.2.3
* Added Monitors (thanks to Cloudy)
* Updated LuaJ to a newer, less memory hungry version
* `rednet_message` event now has a third parameter, "distance", to support position triangulation.
* New programs: `gps`, `monitor`, `pastebin`.
* Added a secret program. Use with large monitors!
* New apis: `gps`, `vector`
* New turtle functions: `turtle.compare()`, `turtle.compareUp()`, `turtle.compareDown()`, `turtle.drop( quantity )`
* New `http` functions: `http.post()`.
* New `term` functions: `term.redirect()`, `term.restore()`
* New `textutils` functions: `textutils.urlEncode()`
* New `rednet` functions: `rednet.isOpen()`
* New config options: modem_range, modem_rangeDuringStorm
* Bug fixes, program tweaks, and help updates

# New Features in ComputerCraft 1.3:

* Ported to Minecraft Forge
* Added Turtles
* Added Wireless Modems
* Added Mining Turtles
* Added Wireless Turtles
* Added Wireless Mining Turtles
* Computers and Disk Drives no longer get destroyed by water.
* Computers and Turtles can now be labelled with the label program, and labelled devices keep their state when destroyed.
* Computers/Turtles can connect to adjacent devices, and turn them on and off
* User programs now give line numbers in their error messages
* New APIs: `turtle`, `peripheral`
* New programs for turtles: tunnel, excavate, go, turn, dance
* New os functions: `os.getComputerLabel()`, `os.setComputerLabel()`
* Added "filter" parameter to `os.pullEvent()`
* New shell function: `shell.getCurrentProgram()`
* New textutils functions: `textutils.serialize()`, `textutils.unserialize()`, `textutils.tabulate()`, `textutils.pagedTabulate()`, `textutils.slowWrite()`
* New io file function: `file:lines()`
* New fs function: `fs.getSize()`
* Disk Drives can now play records from other mods
* Bug fixes, program tweaks, and help updates

# New Features in ComputerCraft 1.2:

* Added Disk Drives and Floppy Disks
* Added Ctrl+T shortcut to terminate the current program (hold)
* Added Ctrl+S shortcut to shutdown the computer (hold)
* Added Ctrl+R shortcut to reboot the computer (hold)
* New Programs: `alias`, `apis`, `copy`, `delete`, `dj`, `drive`, `eject`, `id`, `label`, `list`, `move`, `reboot`, `redset`, `rename`, `time`, `worm`.
* New APIs: `bit`, `colours`, `disk`, `help`, `rednet`, `parallel`, `textutils`.
* New color functions: `colors.combine()`, `colors.subtract()`, `colors.test()`
* New fs functions: `fs.getName()`, new modes for `fs.open()`
* New os functions: `os.loadAPI()`, `os.unloadAPI()`, `os.clock()`, `os.time()`, `os.setAlarm()`, `os.reboot()`, `os.queueEvent()`
* New redstone function: `redstone.getSides()`
* New shell functions: `shell.setPath()`, `shell.programs()`, `shell.resolveProgram()`, `shell.setAlias()`
* Lots of updates to the help pages
* Bug fixes

# New Features in ComputerCraft 1.1:

* Added Multiplayer support throughout.
* Added connectivity with RedPower bundled cables
* Added HTTP api, enabled via the mod config, to allow computers to access the real world internet
* Added command history to the shell.
* Programs which spin in an infinite loop without yielding will no longer freeze minecraft
* Help updates and bug fixes

# New Features in ComputerCraft 1.0:

* First Release!<|MERGE_RESOLUTION|>--- conflicted
+++ resolved
@@ -1,12 +1,12 @@
-<<<<<<< HEAD
+# New features in CC: Tweaked 1.90.2
+
+* Fix generic peripherals not being registered outside a dev environment.
+* Fix `turtle.attack()` failing.
+* Correctly set styles for the output of `/computercraft` commands.
+
 # New features in CC: Tweaked 1.90.1
 
 * Update to Forge 32.0.69
-=======
-# New features in CC: Tweaked 1.90.2
-
-* Fix generic peripherals not being registered outside a dev environment.
->>>>>>> ac7979fb
 
 # New features in CC: Tweaked 1.90.0
 
